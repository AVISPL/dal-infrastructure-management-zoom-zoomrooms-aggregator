/*
 * Copyright (c) 2021-2024 AVI-SPL, Inc. All Rights Reserved.
 */
package com.avispl.symphony.dal.communicator.aggregator;

import com.avispl.symphony.api.dal.control.Controller;
import com.avispl.symphony.api.dal.dto.control.AdvancedControllableProperty;
import com.avispl.symphony.api.dal.dto.control.ControllableProperty;
import com.avispl.symphony.api.dal.dto.monitor.EndpointStatistics;
import com.avispl.symphony.api.dal.dto.monitor.ExtendedStatistics;
import com.avispl.symphony.api.dal.dto.monitor.Statistics;
import com.avispl.symphony.api.dal.dto.monitor.aggregator.AggregatedDevice;
import com.avispl.symphony.api.dal.error.CommandFailureException;
import com.avispl.symphony.api.dal.monitor.Monitorable;
import com.avispl.symphony.api.dal.monitor.aggregator.Aggregator;
import com.avispl.symphony.dal.aggregator.parser.AggregatedDeviceProcessor;
import com.avispl.symphony.dal.aggregator.parser.PropertiesMapping;
import com.avispl.symphony.dal.aggregator.parser.PropertiesMappingParser;
import com.avispl.symphony.dal.communicator.RestCommunicator;
import com.avispl.symphony.dal.communicator.aggregator.data.DeviceStatus;
import com.avispl.symphony.dal.communicator.aggregator.settings.Setting;
import com.avispl.symphony.dal.communicator.aggregator.settings.ZoomRoomsSetting;
import com.avispl.symphony.dal.communicator.aggregator.status.RoomStatusProcessor;
import com.avispl.symphony.dal.util.StringUtils;
import com.fasterxml.jackson.databind.JsonNode;
import com.fasterxml.jackson.databind.node.ArrayNode;
import org.apache.commons.lang3.tuple.Pair;
import org.apache.hc.client5.http.classic.HttpClient;
import org.apache.hc.client5.http.config.RequestConfig;
import org.apache.hc.client5.http.cookie.StandardCookieSpec;
import org.apache.hc.client5.http.impl.classic.HttpClients;
import org.springframework.http.*;
import org.springframework.http.client.*;
import org.springframework.util.CollectionUtils;
import org.springframework.web.client.RestTemplate;

import javax.security.auth.login.FailedLoginException;
import java.io.IOException;
import java.net.Socket;
import java.net.SocketTimeoutException;
import java.nio.charset.StandardCharsets;
import java.text.SimpleDateFormat;
import java.time.Duration;
import java.time.Instant;
import java.util.*;
import java.util.concurrent.*;
import java.util.concurrent.locks.ReentrantLock;
import java.util.stream.Collectors;

import static com.avispl.symphony.dal.communicator.aggregator.properties.PropertyNameConstants.*;

/**
 * Communicator retrieves information about all the ZoomRooms on a specific account.
 * Provides all the necessary monitoring information, such as peripherals statuses, room statuses, network information etc.
 * Provides controls needed for account/rooms settings manipulation.
 *
 * @author Maksym.Rossiytsev
 * @since 1.0.0
 */
public class ZoomRoomsAggregatorCommunicator extends RestCommunicator implements Aggregator, Monitorable, Controller {

    /**
     * Paginated response interface, needed to delegate paginated meetings to a caller
     * @author Maksym.Rossiytsev
     * @since 1.0.0
     * */
    private interface PaginatedResponseProcessor {
        void process(JsonNode response);
    }
    /**
     * Process that is running constantly and triggers collecting data from Zoom API endpoints, based on the given timeouts and thresholds.
     *
     * @author Maksym.Rossiytsev
     * @since 1.0.0
     */
    class ZoomRoomsDeviceDataLoader implements Runnable {
        private volatile boolean inProgress;

        /**
         * Timestamp of last data loader activity
         * @since 1.2.5
         * */
        private volatile long lastActivityTimestamp;

        public ZoomRoomsDeviceDataLoader() {
            logDebugMessage("Creating new device data loader.");
            lastActivityTimestamp = System.currentTimeMillis();
            inProgress = true;
        }

        @Override
        public void run() {
            logDebugMessage("Entering device data loader active stage.");
            mainloop:
            while (inProgress) {
                long startCycle = System.currentTimeMillis();
                try {
                    try {
                        TimeUnit.MILLISECONDS.sleep(500);
                    } catch (InterruptedException e) {
                        // Ignore for now
                    }

                    if (!inProgress) {
                        logDebugMessage("Main data collection thread is not in progress, breaking.");
                        break mainloop;
                    }

                    updateAggregatorStatus();
                    // next line will determine whether Zoom monitoring was paused
                    if (devicePaused) {
                        logDebugMessage("The device communicator is paused, data collector is not active.");
                        continue mainloop;
                    }
                    try {
                        logDebugMessage("Fetching devices list.");
                        knownErrors.clear();
                        fetchDevicesList();
                    } catch (Exception e) {
                        if (e != null) {
                            knownErrors.put(ROOMS_LIST_RETRIEVAL_ERROR_KEY, limitErrorMessageByLength(e.getMessage(), maxErrorLength));
                        }
                        logger.error("Error occurred during device list retrieval.", e);
                    }

                    if (!inProgress) {
                        logDebugMessage("The data collection thread is not in progress. Breaking the loop.");
                        break mainloop;
                    }

                    int aggregatedDevicesCount = aggregatedDevices.size();
                    if (aggregatedDevicesCount == 0) {
                        logDebugMessage("No devices collected in the main data collection thread so far. Continuing.");
                        continue mainloop;
                    }

                    while (nextDevicesCollectionIterationTimestamp > System.currentTimeMillis()) {
                        try {
                            TimeUnit.MILLISECONDS.sleep(1000);
                        } catch (InterruptedException e) {
                            //
                        }
                    }

                    try {
                        // The following request collect all the information, so in order to save number of requests, which is
                        // daily limited for certain APIs, we need to request them once per monitoring cycle.

                        retrieveZoomRoomMetrics();
                    } catch (Exception e) {
                        if (e != null) {
                            knownErrors.put(ROOMS_METRICS_RETRIEVAL_ERROR_KEY, limitErrorMessageByLength(e.getMessage(), maxErrorLength));
                        }
                        logger.error("Error occurred during ZoomRooms metrics retrieval.", e);
                    }

                    for (AggregatedDevice aggregatedDevice : aggregatedDevices.values()) {
                        if (!inProgress) {
                            logDebugMessage("The data collection thread is not in progress. Breaking the data update loop.");
                            break;
                        }
                        if (executorService == null) {
                            logDebugMessage("Executor service reference is null. Breaking the execution.");
                            break;
                        }
                        devicesExecutionPool.add(executorService.submit(() -> {
                            String deviceId = aggregatedDevice.getDeviceId();
                            try {
                                // We need to only work with rooms here
                                if (!deviceId.startsWith(ROOM_DEVICE_ID_PREFIX)) {
                                    populateDeviceDetails(deviceId);
                                }
                                knownErrors.remove(deviceId);
                            } catch (Exception e) {
                                knownErrors.put(deviceId, limitErrorMessageByLength(e.getMessage(), maxErrorLength));
                                logger.error(String.format("Exception during Zoom Room '%s' data processing.", aggregatedDevice.getDeviceName()), e);
                            }
                        }));
                    }
                    do {
                        try {
                            TimeUnit.MILLISECONDS.sleep(500);
                        } catch (InterruptedException e) {
                            logger.error("Interrupted exception during main loop execution", e);
                            if (!inProgress) {
                                logDebugMessage("Breaking after the main loop execution");
                                break;
                            }
                        }
                        devicesExecutionPool.removeIf(Future::isDone);
                    } while (!devicesExecutionPool.isEmpty());

                    // We don't want to fetch devices statuses too often, so by default it's currentTime + 30s
                    // otherwise - the variable is reset by the retrieveMultipleStatistics() call, which
                    // launches devices detailed statistics collection
                    nextDevicesCollectionIterationTimestamp = System.currentTimeMillis() + 30000;

                    lastMonitoringCycleDuration = (System.currentTimeMillis() - startCycle)/1000;
                    logDebugMessage("Finished collecting devices statistics cycle at " + new Date() + ", total duration: " + lastMonitoringCycleDuration);
                } catch(Throwable e) {
                    logger.error("Unexpected error occurred during main device collection cycle", e);
                } finally {
                    lastActivityTimestamp = System.currentTimeMillis();
                }
            }
            logDebugMessage("Main device collection loop is completed, in progress marker: " + inProgress);
            // Finished collecting
        }

        /**
         * Triggers main loop to stop
         */
        public void stop() {
            logDebugMessage("Main device details collection loop is stopped!");
            inProgress = false;
        }

        /**
         * Retrieves {@link #inProgress}
         *
         * @return value of {@link #inProgress}
         */
        public boolean isInProgress() {
            return inProgress;
        }
        /**
         * Retrieves dataLoader idle state (either the process )
         * Idle state indicates that the data loader loop is currently inactive and must be reactivated
         *
         * @since 1.2.5
         * */
        public boolean isIdle() {
            return System.currentTimeMillis() - lastActivityTimestamp > idleTimeout;
        }
    }

    /**
     * Interceptor for RestTemplate that checks for the response headers populated for certain endpoints
     * such as metrics, to control the amount of requests left per day.
     *
     * @author Maksym.Rossiytsev
     * @since 1.0.0
     */
    class ZoomRoomsHeaderInterceptor implements ClientHttpRequestInterceptor {
        @Override
        public ClientHttpResponse intercept(HttpRequest request, byte[] body, ClientHttpRequestExecution execution) throws IOException {
            logger.debug("Request interception: " + request.getURI().getPath());
            ClientHttpResponse response = null;
            response = execution.execute(request, body);
            String path = request.getURI().getPath();
            if (path.contains("metrics")) {
                logDebugMessage("Addressing metrics endpoint " + path);
                List<String> headerData = response.getHeaders().get(RATE_LIMIT_REMAINING_HEADER);
                if (headerData != null && !headerData.isEmpty()) {
                    metricsRateLimitRemaining = Integer.parseInt(headerData.get(0));
                }
            }
            boolean unauthorizedError = false;
            try {
                HttpStatusCode status = response.getStatusCode();
                unauthorizedError = status.value() == HttpStatus.UNAUTHORIZED.value();
            } catch (NoSuchMethodError nsme) {
                logger.warn("No springframework:6.x.x found in classpath, switching to deprecated getRawStatusCode() call for status code retrieval.");
                int code = response.getRawStatusCode();
                unauthorizedError = code == HttpStatus.UNAUTHORIZED.value();
            }
            if (unauthorizedError) {
                if (authorizationLock.isLocked()) {
                    if (logger.isDebugEnabled()) {
                        logger.debug(String.format("Invalid authentication token detected, re-authorization is in progress. Scheduling retry for %s. Current number of devices in cache: %s", path, aggregatedDevices.size()));
                    }
                    // Authorization is already in progress, so we can just end the following unauthorized request here and it will be retried
                    return response;
                }
                authorizationLock.lock();
                try {
<<<<<<< HEAD
                    if (logger.isDebugEnabled()) {
                        logger.debug(String.format("Authentication token is expired or missing, re-authorizing for request %s. Current number of devices in cache: %s.", path, aggregatedDevices.size()));
=======
                    logDebugMessage("Request interception in progress. Checking response code.");
                    unauthorizedError = response.getStatusCode().value() == HttpStatus.UNAUTHORIZED.value();
                } catch (Throwable nsme) {
                    unauthorizedError = true;
                }
                if (unauthorizedError) {
                    if (authorizationLock.isLocked()) {
                        if (logger.isDebugEnabled()) {
                            logger.debug(String.format("Invalid authentication token detected, re-authorization is in progress. Scheduling retry for %s. Current number of devices in cache: %s", path, aggregatedDevices.size()));
                        }
                        // Authorization is already in progress, so we can just end the following unauthorized request here and it will be retried
                        return response;
                    }
                    authorizationLock.lock();
                    try {
                        if (logger.isDebugEnabled()) {
                            logger.debug(String.format("Authentication token is expired or missing, re-authorizing for request %s. Current number of devices in cache: %s.", path, aggregatedDevices.size()));
                        }
                        authenticate();
                        HttpHeaders headers = request.getHeaders();
                        headers.put("Authorization", Collections.singletonList("Bearer " + oAuthAccessToken));
                        response = execution.execute(request, body);
                    } catch (Exception e) {
                        logger.error("Unable to log in using OAuth.", e);
                    } finally {
                        authorizationLock.unlock();
>>>>>>> 1cb50c85
                    }
                    authenticate();
                    HttpHeaders headers = request.getHeaders();
                    headers.put("Authorization", Collections.singletonList("Bearer " + oAuthAccessToken));
                    response = execution.execute(request, body);
                } catch (Exception e) {
                    logger.error("Unable to log in using OAuth.", e);
                } finally {
                    authorizationLock.unlock();
                }
<<<<<<< HEAD
            }
            return response;
=======
                return response;
            } catch (Exception e) {
//                knownErrors.put(LOGIN_ERROR_KEY, e.getMessage());
                oAuthAccessToken = null;
                logger.error("An exception occurred during request execution", e);
                throw e;
            }
>>>>>>> 1cb50c85
        }
    }

    private static final String RATE_LIMIT_REMAINING_HEADER = "X-RateLimit-Remaining";
    private static final String BASE_ZOOM_URL = "v2";
    private static final String ZOOM_ROOMS_URL = "rooms?page_size=%s";
    private static final String ZOOM_DEVICES_URL = "rooms/%s/devices"; // Requires room Id
    private static final String ZOOM_ROOM_SETTINGS_URL = "/rooms/%s/settings"; // Requires room Id
    private static final String ZOOM_ROOM_ACCOUNT_SETTINGS_URL = "rooms/account_settings";
    private static final String ZOOM_ROOMS_METRICS_URL = "metrics/zoomrooms?page_size=%s";
    private static final String ZOOM_ROOM_LOCATIONS_URL = "rooms/locations?page_size=%s";
    private static final String ZOOM_USER_DETAILS_URL = "users/%s"; // Requires room user id
    private static final String ZOOM_ROOM_METRICS_DETAILS_URL = "metrics/zoomrooms/%s"; // Required room id
    private static final String ZOOM_ROOM_DEVICES_URL = "rooms/%s/devices";

    /**
     * Room device id prefix, to separate room devices from rooms in {@link #aggregatedDevices} map
     * @since 1.2.0
     * */
    private static final String ROOM_DEVICE_ID_PREFIX = "room_device:";

    /**
     * URL template for OAuth authentication
     * @since 1.1.0
     * */
    private static final String ZOOM_ROOM_OAUTH_PARAMS_URL = "?grant_type=account_credentials&account_id=%s";

    /**
     * URL template for OAuth authentication
     * @since 1.1.0
     * */
    private static final String ZOOM_ROOM_OAUTH_URL = "oauth/token";

    private AggregatedDeviceProcessor aggregatedDeviceProcessor;

    /**
     * API Token (OAuth) used for authorization in Zoom API
     */
    private volatile String oAuthAccessToken;

    /**
     *
     * */
    private ReentrantLock dataCollectorOperationsLock = new ReentrantLock();

    /**
     *
     * */
    private ReentrantLock authorizationLock = new ReentrantLock();

    /**
     * List of the latest errors (not critical that do not cancel out general devices processing mechanism)
     * @since 1.1.0
     * */
    private ConcurrentHashMap<String, String> knownErrors = new ConcurrentHashMap<>();

    /**
     * Devices this aggregator is responsible for
     * Data is cached and retrieved every {@link #defaultMetaDataTimeout}
     */
    private ConcurrentHashMap<String, AggregatedDevice> aggregatedDevices = new ConcurrentHashMap<>();

    /**
     * Cached metrics data, retrieved from the resource-heavy API. Since daily request rate is limited - it must be cached
     * and retrieved from the cache. Data is retrieved every {@link #metricsRetrievalTimeout}
     */
    private ConcurrentHashMap<String, Map<String, String>> zoomRoomsMetricsData = new ConcurrentHashMap<>();

    /**
     * Interceptor for RestTemplate that injects
     * authorization header and fixes malformed headers sent by XIO backend
     */
    private ClientHttpRequestInterceptor zoomRoomsHeaderInterceptor = new ZoomRoomsHeaderInterceptor();

    /**
     * Adapter metadata, collected from the version.properties
     */
    private Properties adapterProperties;

    /**
     * How much time last monitoring cycle took to finish
     * */
    private Long lastMonitoringCycleDuration;

    /**
     * Locations specified for filtering
     */
    private String zoomRoomLocations;

    /**
     * Property groups to exclude.
     * RoomUserDetails | RoomControlSettings | RoomDevices
     *
     * */
    private List<String> excludePropertyGroups = new ArrayList<>();

    /**
     * Zoom Room types specified for filtering
     */
    private String zoomRoomTypes; // ZoomRoom, SchedulingDisplayOnly, DigitalSignageOnly

    /**
     * Include Zoom Room Devices as separate devices
     * */
    private boolean includeRoomDevices = false;

    /**
     * Include rooms metrics into the dataset
     * */
    private boolean includeRoomsMetrics = true;

    /**
     * Include room devices endpoint statistics
     * */
    private boolean includeRoomDevicesInCalls = false;

    /**
     * Configurable zoom OAuth hostname, zoom.us by default
     * @since 1.1.0
     * */
    private String zoomOAuthHostname = "zoom.us";

    /**
     * Maximum error length to display in the Errors group on aggregator level
     * @since 1.1.0
     * */
    private int maxErrorLength = 120;

    /**
     * timeout that indicates Data Loader being idle
     * @since 1.2.6
     * */
    private int idleTimeout = 900000;

    /**
     * Account id to authorize in, when OAuth authentication type is used
     * @since 1.1.0
     * */
    private String accountId;

    /**
     * Remaining daily call rate limit for metrics endpoint.
     * It is of type {@link Integer} to avoid comparing to 0 and including 0 as a value of extended properties
     */
    private volatile Integer metricsRateLimitRemaining;

    /**
     * Whether service is running.
     */
    private volatile boolean serviceRunning;

    /**
     * Device adapter instantiation timestamp.
     */
    private long adapterInitializationTimestamp;

    /**
     * If the {@link ZoomRoomsAggregatorCommunicator#deviceMetaDataRetrievalTimeout} is set to a value that is too small -
     * devices list will be fetched too frequently. In order to avoid this - the minimal value is based on this value.
     */
    private static final long defaultMetaDataTimeout = 60 * 1000 / 2;

    /**
     * If the {@link ZoomRoomsAggregatorCommunicator#metricsRetrievalTimeout} is set to a value that is too small -
     * devices metrics will be fetched too frequently. In order to avoid this - the minimal value is based on this value.
     */
    private static final long defaultMetricsTimeout = 60 * 1000 / 2;

    /**
     * If the {@link ZoomRoomsAggregatorCommunicator#roomUserDetailsRetrievalTimeout} is set to a value that is too small -
     * devices user details will be fetched too frequently. In order to avoid this - the minimal value is based on this value.
     */
    private static final long defaultUserDetailsTimeout = 60 * 1000 / 2;

    /**
     * If the {@link ZoomRoomsAggregatorCommunicator#roomSettingsRetrievalTimeout} is set to a value that is too small -
     * devices settings will be fetched too frequently. In order to avoid this - the minimal value is based on this value.
     */
    private static final long defaultRoomSettingsTimeout = 60 * 1000 / 2;

    /**
     * If the {@link ZoomRoomsAggregatorCommunicator#roomDevicesRetrievalTimeout} is set to a value that is too small -
     * room devices will be fetched too frequently. In order to avoid this - the minimal value is based on this value.
     */
    private static final long defaultRoomDevicesTimeout = 60 * 1000 / 2;

    /**
     * Default limit for {@link #liveMeetingDetailsDailyRequestRateThreshold}
     */
    private static final int defaultMeetingDetailsDailyRequestRateThreshold = 5000;

    /**
     * Aggregator inactivity timeout. If the {@link ZoomRoomsAggregatorCommunicator#retrieveMultipleStatistics()}  method is not
     * called during this period of time - device is considered to be paused, thus the Cloud API
     * is not supposed to be called
     */
    private static final long retrieveStatisticsTimeOut = 180000;

    /**
     * Device metadata retrieval timeout. The general devices list is retrieved once during this time period.
     */
    private long deviceMetaDataRetrievalTimeout = 60 * 1000 / 2;

    /**
     * Device metrics retrieval timeout. Device metrics are retrieved once during this time period.
     */
    private long metricsRetrievalTimeout = 60 * 1000 / 2;

    /**
     * Active conference details retrieval timeout. Active conference details are retrieved once during this time period.
     * @since 1.0.1
     */
    private long liveMeetingDetailsRetrievalTimeout = 60 * 1000 / 2;

    /**
     * Room user details retrieval timeout. Info is retrieved once during this time period.
     */
    private long roomUserDetailsRetrievalTimeout = 60 * 1000 / 2;

    /**
     * Room settings retrieval timeout. Info is retrieved once during this time period.
     */
    private long roomSettingsRetrievalTimeout = 60 * 1000 / 2;

    /**
     * Registered room devices retrieval timeout. Info is retrieved once during this time period.
     */
    private long roomDevicesRetrievalTimeout = 60 * 1000 / 2;

    /**
     * Size of room responses, in pages.
     */
    private int roomRequestPageSize = 300;

    /**
     * Size of room responses, in pages.
     */
    private int locationRequestPageSize = 300;

    /**
     * Size of room metrics responses, in pages.
     */
    private int roomMetricsPageSize = 300;

    /**
     * The bottom rate limit for meeting details retrieval for rooms that have status InMeeting.
     * If {@link #metricsRateLimitRemaining} is less than this value - metrics details are not populated
     * (except for the general metrics data)
     */
    private int liveMeetingDetailsDailyRequestRateThreshold = 5000;

    /**
     * Number of threads assigned for the data collection jobs
     * */
    private int executorServiceThreadCount = 8;
    /**
     * Whether or not to show the LiveMeeting details for the rooms that have status InMeeting
     */
    private boolean displayLiveMeetingDetails = false;

    /**
     * Triggers visibility of Room property groups:
     * RoomControlsAlertSettings, RoomControlsMeetingSettings
     */
    private boolean displayRoomSettings;

    /**
     * Triggers visibility of Aggregator property groups:
     * AccountAlertSettings, AccountMeetingSettings
     */
    private boolean displayAccountSettings;

    /**
     * Time period within which the device metadata (basic devices information) cannot be refreshed.
     * Ignored if device list is not yet retrieved or the cached device list is empty {@link ZoomRoomsAggregatorCommunicator#aggregatedDevices}
     */
    private volatile long validDeviceMetaDataRetrievalPeriodTimestamp;

    /**
     * Time period within which the device metrics (dynamic information) cannot be refreshed.
     * Ignored if metrics data is not yet retrieved
     */
    private volatile long validMetricsDataRetrievalPeriodTimestamp;

    /**
     * Time period within which the device meetings metrics (dynamic information) cannot be refreshed (per room).
     * Ignored if metrics data is not yet retrieved
     */
    private ConcurrentHashMap<String, Long> validLiveMeetingsDataRetrievalPeriodTimestamps = new ConcurrentHashMap<>();

    /**
     * Map of roomUserId:timestamp within which the room user details cannot be refreshed.
     * Ignored if the data is not yet retrieved for the room
     */
    private ConcurrentHashMap<String, Long> validUserDetailsDataRetrievalPeriodTimestamps = new ConcurrentHashMap<>();

    /**
     * Map of roomId:timestamp within which the room settings cannot be refreshed.
     * Ignored if the data is not yet retrieved for the room
     */
    private ConcurrentHashMap<String, Long> validRoomSettingsDataRetrievalPeriodTimestamps = new ConcurrentHashMap<>();

    /**
     * Map of roomId:timestamp within which the registered room devices details cannot be refreshed.
     * Ignored if the data is not yet retrieved for the room
     */
    private ConcurrentHashMap<String, Long> validRoomDevicesDataRetrievalPeriodTimestamps = new ConcurrentHashMap<>();

    /**
     * We don't want the statistics to be collected constantly, because if there's not a big list of devices -
     * new devices statistics loop will be launched before the next monitoring iteration. To avoid that -
     * this variable stores a timestamp which validates it, so when the devices statistics is done collecting, variable
     * is set to currentTime + 30s, at the same time, calling {@link #retrieveMultipleStatistics()} and updating the
     * {@link #aggregatedDevices} resets it to the currentTime timestamp, which will re-activate data collection.
     */
    private volatile long nextDevicesCollectionIterationTimestamp;

    /**
     * This parameter holds timestamp of when we need to stop performing API calls
     * It used when device stop retrieving statistic. Updated each time of called #retrieveMultipleStatistics
     */
    private volatile long validRetrieveStatisticsTimestamp;

    /**
     * Indicates whether a device is considered as paused.
     * True by default so if the system is rebooted and the actual value is lost -> the device won't start stats
     * collection unless the {@link ZoomRoomsAggregatorCommunicator#retrieveMultipleStatistics()} method is called which will change it
     * to a correct value
     */
    private volatile boolean devicePaused = true;

    /**
     * Executor that runs all the async operations, that {@link #deviceDataLoader} is posting and
     * {@link #devicesExecutionPool} is keeping track of
     */
    private ExecutorService executorService;

    /**
     * Runner service responsible for collecting data and posting processes to {@link #devicesExecutionPool}
     */
    private ZoomRoomsDeviceDataLoader deviceDataLoader;

    /**
     * Format date for utility purposes
     * @since 1.0.1
     */
    SimpleDateFormat dateFormat = new SimpleDateFormat("yyyy-MM-dd'T'hh:mm:ss'Z'");

    /**
     * Pool for keeping all the async operations in, to track any operations in progress and cancel them if needed
     */
    private List<Future> devicesExecutionPool = new ArrayList<>();

    /**
     * Retrieves {@link #idleTimeout}
     *
     * @return value of {@link #idleTimeout}
     */
    public int getIdleTimeout() {
        return idleTimeout;
    }

    /**
     * Sets {@link #idleTimeout} value
     *
     * @param idleTimeout new value of {@link #idleTimeout}
     */
    public void setIdleTimeout(int idleTimeout) {
        this.idleTimeout = idleTimeout;
    }

    /**
     * Retrieves {@link #includeRoomsMetrics}
     *
     * @return value of {@link #includeRoomsMetrics}
     */
    public boolean isIncludeRoomsMetrics() {
        return includeRoomsMetrics;
    }

    /**
     * Sets {@link #includeRoomsMetrics} value
     *
     * @param includeRoomsMetrics new value of {@link #includeRoomsMetrics}
     */
    public void setIncludeRoomsMetrics(boolean includeRoomsMetrics) {
        this.includeRoomsMetrics = includeRoomsMetrics;
    }

    /**
     * Retrieves {@link #includeRoomDevicesInCalls}
     *
     * @return value of {@link #includeRoomDevicesInCalls}
     */
    public boolean isIncludeRoomDevicesInCalls() {
        return includeRoomDevicesInCalls;
    }

    /**
     * Sets {@link #includeRoomDevicesInCalls} value
     *
     * @param includeRoomDevicesInCalls new value of {@link #includeRoomDevicesInCalls}
     */
    public void setIncludeRoomDevicesInCalls(boolean includeRoomDevicesInCalls) {
        this.includeRoomDevicesInCalls = includeRoomDevicesInCalls;
    }

    /**
     * Retrieves {@link #executorServiceThreadCount}
     *
     * @return value of {@link #executorServiceThreadCount}
     */
    public int getExecutorServiceThreadCount() {
        return executorServiceThreadCount;
    }

    /**
     * Sets {@link #executorServiceThreadCount} value
     *
     * @param executorServiceThreadCount new value of {@link #executorServiceThreadCount}
     */
    public void setExecutorServiceThreadCount(int executorServiceThreadCount) {
        if (executorServiceThreadCount == 0) {
            this.executorServiceThreadCount = 8;
        } else {
            this.executorServiceThreadCount = executorServiceThreadCount;
        }
    }

    /**
     * Retrieves {@link #excludePropertyGroups}
     *
     * @return value of {@link #excludePropertyGroups}
     */
    public String getExcludePropertyGroups() {
        return String.join(",", excludePropertyGroups);
    }

    /**
     * Sets {@link #excludePropertyGroups} value
     *
     * @param excludePropertyGroups new value of {@link #excludePropertyGroups}
     */
    public void setExcludePropertyGroups(String excludePropertyGroups) {
        this.excludePropertyGroups = Arrays.stream(excludePropertyGroups.split(",")).map(String::trim).collect(Collectors.toList());
    }

    /**
     * Retrieves {@link #includeRoomDevices}
     *
     * @return value of {@link #includeRoomDevices}
     */
    public boolean isIncludeRoomDevices() {
        return includeRoomDevices;
    }

    /**
     * Sets {@link #includeRoomDevices} value
     *
     * @param includeRoomDevices new value of {@link #includeRoomDevices}
     */
    public void setIncludeRoomDevices(boolean includeRoomDevices) {
        this.includeRoomDevices = includeRoomDevices;
    }

    /**
     * Retrieves {@link #maxErrorLength}
     *
     * @return value of {@link #maxErrorLength}
     */
    public int getMaxErrorLength() {
        return maxErrorLength;
    }

    /**
     * Sets {@link #maxErrorLength} value
     *
     * @param maxErrorLength new value of {@link #maxErrorLength}
     */
    public void setMaxErrorLength(int maxErrorLength) {
        this.maxErrorLength = maxErrorLength;
    }

    /**
     * Retrieves {@link #zoomOAuthHostname}
     *
     * @return value of {@link #zoomOAuthHostname}
     */
    public String getZoomOAuthHostname() {
        return zoomOAuthHostname;
    }

    /**
     * Sets {@link #zoomOAuthHostname} value
     *
     * @param zoomOAuthHostname new value of {@link #zoomOAuthHostname}
     */
    public void setZoomOAuthHostname(String zoomOAuthHostname) {
        this.zoomOAuthHostname = zoomOAuthHostname;
    }

    /**
     * Retrieves {@link #accountId}
     *
     * @return value of {@link #accountId}
     */
    public String getAccountId() {
        return accountId;
    }

    /**
     * Sets {@link #accountId} value
     *
     * @param accountId new value of {@link #accountId}
     */
    public void setAccountId(String accountId) {
        this.accountId = accountId;
    }

    /**
     * Retrieves {@code {@link #liveMeetingDetailsDailyRequestRateThreshold }}
     *
     * @return value of {@link #liveMeetingDetailsDailyRequestRateThreshold}
     */
    public int getLiveMeetingDetailsDailyRequestRateThreshold() {
        return liveMeetingDetailsDailyRequestRateThreshold;
    }

    /**
     * Sets {@code meetingDetailsBottomRateLimit}
     * if the value is less than {@link #defaultMeetingDetailsDailyRequestRateThreshold} - use latter as a value for
     * {@link #liveMeetingDetailsDailyRequestRateThreshold}
     *
     * @param liveMeetingDetailsDailyRequestRateThreshold the {@code int} field
     */
    public void setLiveMeetingDetailsDailyRequestRateThreshold(int liveMeetingDetailsDailyRequestRateThreshold) {
        this.liveMeetingDetailsDailyRequestRateThreshold = Math.max(liveMeetingDetailsDailyRequestRateThreshold, defaultMeetingDetailsDailyRequestRateThreshold);
    }

    /**
     * Retrieves {@code {@link #roomRequestPageSize}}
     *
     * @return value of {@link #roomRequestPageSize}
     */
    public int getRoomRequestPageSize() {
        return roomRequestPageSize;
    }

    /**
     * Sets {@code roomRequestPageSize}
     *
     * @param roomRequestPageSize the {@code int} field
     */
    public void setRoomRequestPageSize(int roomRequestPageSize) {
        this.roomRequestPageSize = roomRequestPageSize;
    }

    /**
     * Retrieves {@link #roomMetricsPageSize}
     *
     * @return value of {@link #roomMetricsPageSize}
     */
    public int getRoomMetricsPageSize() {
        return roomMetricsPageSize;
    }

    /**
     * Sets {@link #roomMetricsPageSize} value
     *
     * @param roomMetricsPageSize new value of {@link #roomMetricsPageSize}
     */
    public void setRoomMetricsPageSize(int roomMetricsPageSize) {
        this.roomMetricsPageSize = roomMetricsPageSize;
    }

    /**
     * Retrieves {@link #locationRequestPageSize}
     *
     * @return value of {@link #locationRequestPageSize}
     */
    public int getLocationRequestPageSize() {
        return locationRequestPageSize;
    }

    /**
     * Sets {@link #locationRequestPageSize} value
     *
     * @param locationRequestPageSize new value of {@link #locationRequestPageSize}
     */
    public void setLocationRequestPageSize(int locationRequestPageSize) {
        this.locationRequestPageSize = locationRequestPageSize;
    }

    /**
     * Retrieves {@code {@link #displayLiveMeetingDetails }}
     *
     * @return value of {@link #displayLiveMeetingDetails}
     */
    public boolean isDisplayLiveMeetingDetails() {
        return displayLiveMeetingDetails;
    }

    /**
     * Sets {@code showLiveMeetingDetails}
     *
     * @param displayLiveMeetingDetails the {@code boolean} field
     */
    public void setDisplayLiveMeetingDetails(boolean displayLiveMeetingDetails) {
        this.displayLiveMeetingDetails = displayLiveMeetingDetails;
    }

    /**
     * Retrieves {@code {@link #deviceMetaDataRetrievalTimeout }}
     *
     * @return value of {@link #deviceMetaDataRetrievalTimeout}
     */
    public long getDeviceMetaDataRetrievalTimeout() {
        return deviceMetaDataRetrievalTimeout;
    }

    /**
     * Sets {@code deviceMetaDataInformationRetrievalTimeout}
     *
     * @param deviceMetaDataRetrievalTimeout the {@code long} field
     */
    public void setDeviceMetaDataRetrievalTimeout(long deviceMetaDataRetrievalTimeout) {
        this.deviceMetaDataRetrievalTimeout = Math.max(defaultMetaDataTimeout, deviceMetaDataRetrievalTimeout);
    }

    /**
     * Retrieves {@code {@link #zoomRoomLocations}}
     *
     * @return value of {@link #zoomRoomLocations}
     */
    public String getZoomRoomLocations() {
        return zoomRoomLocations;
    }

    /**
     * Sets {@code zoomRoomLocations}
     *
     * @param zoomRoomLocations the {@code java.lang.String} field
     */
    public void setZoomRoomLocations(String zoomRoomLocations) {
        this.zoomRoomLocations = zoomRoomLocations.replaceAll(" ", "");
    }

    /**
     * Retrieves {@code {@link #zoomRoomTypes}}
     *
     * @return value of {@link #zoomRoomTypes}
     */
    public String getZoomRoomTypes() {
        return zoomRoomTypes;
    }

    /**
     * Sets {@code zoomRoomTypes}, removes whitespaces to make csv line ready for use as a query string parameter
     *
     * @param zoomRoomTypes the {@code java.lang.String} field
     */
    public void setZoomRoomTypes(String zoomRoomTypes) {
        this.zoomRoomTypes = zoomRoomTypes.replaceAll(" ", "");
    }

    /**
     * Retrieves {@code {@link #metricsRetrievalTimeout}}
     *
     * @return value of {@link #metricsRetrievalTimeout}
     */
    public long getMetricsRetrievalTimeout() {
        return metricsRetrievalTimeout;
    }

    /**
     * Sets {@code metricsRetrievalTimeout}
     *
     * @param metricsRetrievalTimeout the {@code long} field
     */
    public void setMetricsRetrievalTimeout(long metricsRetrievalTimeout) {
        this.metricsRetrievalTimeout = Math.max(defaultMetricsTimeout, metricsRetrievalTimeout);
    }

    /**
     * Retrieves {@code {@link #liveMeetingDetailsRetrievalTimeout }}
     *
     * @return value of {@link #liveMeetingDetailsRetrievalTimeout}
     * @since 1.0.1
     */
    public long getLiveMeetingDetailsRetrievalTimeout() {
        return liveMeetingDetailsRetrievalTimeout;
    }

    /**
     * Sets {@code activeConferenceDetailsRetrievalTimeout}
     *
     * @param liveMeetingDetailsRetrievalTimeout the {@code long} field
     */
    public void setLiveMeetingDetailsRetrievalTimeout(long liveMeetingDetailsRetrievalTimeout) {
        this.liveMeetingDetailsRetrievalTimeout = liveMeetingDetailsRetrievalTimeout;
    }

    /**
     * Retrieves {@code {@link #roomUserDetailsRetrievalTimeout }}
     *
     * @return value of {@link #roomUserDetailsRetrievalTimeout}
     */
    public long getRoomUserDetailsRetrievalTimeout() {
        return roomUserDetailsRetrievalTimeout;
    }

    /**
     * Sets {@code userDetailsRetrievalTimeout}
     *
     * @param roomUserDetailsRetrievalTimeout the {@code long} field
     */
    public void setRoomUserDetailsRetrievalTimeout(long roomUserDetailsRetrievalTimeout) {
        this.roomUserDetailsRetrievalTimeout = Math.max(defaultUserDetailsTimeout, roomUserDetailsRetrievalTimeout);
    }

    /**
     * Retrieves {@code {@link #roomSettingsRetrievalTimeout}}
     *
     * @return value of {@link #roomSettingsRetrievalTimeout}
     */
    public long getRoomSettingsRetrievalTimeout() {
        return roomSettingsRetrievalTimeout;
    }

    /**
     * Sets {@code roomSettingsRetrievalTimeout}
     *
     * @param roomSettingsRetrievalTimeout the {@code long} field
     */
    public void setRoomSettingsRetrievalTimeout(long roomSettingsRetrievalTimeout) {
        this.roomSettingsRetrievalTimeout = Math.max(defaultRoomSettingsTimeout, roomSettingsRetrievalTimeout);
    }

    /**
     * Retrieves {@code {@link #roomDevicesRetrievalTimeout}}
     *
     * @return value of {@link #roomDevicesRetrievalTimeout}
     */
    public long getRoomDevicesRetrievalTimeout() {
        return roomDevicesRetrievalTimeout;
    }

    /**
     * Sets {@code roomDevicesRetrievalTimeout}
     *
     * @param roomDevicesRetrievalTimeout the {@code long} field
     */
    public void setRoomDevicesRetrievalTimeout(long roomDevicesRetrievalTimeout) {
        this.roomDevicesRetrievalTimeout = Math.max(defaultRoomDevicesTimeout, roomDevicesRetrievalTimeout);
    }

    /**
     * Retrieves {@code {@link #displayRoomSettings}}
     *
     * @return value of {@link #displayRoomSettings}
     */
    public boolean isDisplayRoomSettings() {
        return displayRoomSettings;
    }

    /**
     * Sets {@code displayRoomSettings}
     *
     * @param displayRoomSettings the {@code boolean} field
     */
    public void setDisplayRoomSettings(boolean displayRoomSettings) {
        this.displayRoomSettings = displayRoomSettings;
    }

    /**
     * Retrieves {@code {@link #displayAccountSettings}}
     *
     * @return value of {@link #displayAccountSettings}
     */
    public boolean isDisplayAccountSettings() {
        return displayAccountSettings;
    }

    /**
     * Sets {@code displayAccountSettings}
     *
     * @param displayAccountSettings the {@code boolean} field
     */
    public void setDisplayAccountSettings(boolean displayAccountSettings) {
        this.displayAccountSettings = displayAccountSettings;
    }

    /**
     * Build an instance of ZoomRoomsAggregatorCommunicator
     * Setup aggregated devices processor, initialize adapter properties
     *
     * @throws IOException if unable to locate mapping ymp file or properties file
     */
    public ZoomRoomsAggregatorCommunicator() throws IOException {
        Map<String, PropertiesMapping> mapping = new PropertiesMappingParser().loadYML("mapping/model-mapping.yml", getClass());
        aggregatedDeviceProcessor = new AggregatedDeviceProcessor(mapping);
        adapterProperties = new Properties();
        adapterProperties.load(getClass().getResourceAsStream("/version.properties"));

        executorService = Executors.newFixedThreadPool(executorServiceThreadCount);
        executorService.submit(deviceDataLoader = new ZoomRoomsDeviceDataLoader());
    }

    /**
     * {@inheritDoc}
     * <p>
     * Additional interceptor to RestTemplate that checks the amount of requests left for metrics endpoints
     */
    @Override
    protected RestTemplate obtainRestTemplate() throws Exception {
        RestTemplate restTemplate = super.obtainRestTemplate();

        List<ClientHttpRequestInterceptor> interceptors = restTemplate.getInterceptors();
        if (!interceptors.contains(zoomRoomsHeaderInterceptor))
            interceptors.add(zoomRoomsHeaderInterceptor);

        final HttpClient httpClient = HttpClients.custom()
                .setDefaultRequestConfig(RequestConfig.custom()
                        .setCookieSpec(StandardCookieSpec.RELAXED).build())
                .build();

        restTemplate.setRequestFactory(
                new HttpComponentsClientHttpRequestFactory(httpClient)
        );
        return restTemplate;
    }

    /**
     * {@inheritDoc}
     *
     * OAuth based authorization
     */
    @Override
    protected void authenticate() throws Exception {
        generateAccessToken();
    }

    /**
     * {@inheritDoc}
     */
    @Override
    public void controlProperty(ControllableProperty controllableProperty) throws Exception {
        String roomId = controllableProperty.getDeviceId();
        String property = controllableProperty.getProperty();
        Object value = controllableProperty.getValue();

        if (!StringUtils.isNullOrEmpty(roomId) && !StringUtils.isNullOrEmpty(property)) {
            boolean controlValidated = false;

            try {
                if (property.startsWith(ROOM_CONTROLS_MEETING_SETTINGS_GROUP) || property.startsWith(ROOM_CONTROLS_ALERT_SETTINGS_GROUP)) {
                    Setting setting = Setting.fromString(ZoomRoomsSetting.valueOf(property.split("#")[1]).toString());
                    if (setting == null) {
                        throw new IllegalArgumentException("Invalid property name provided: " + property);
                    }
                    String settingValue;
                    if (property.endsWith(ZoomRoomsSetting.BatteryPercentage.name())) {
                        // BatteryPercentage is a Numeric controllable property
                        settingValue = String.valueOf(value);
                    } else {
                        settingValue = normalizeSettingData(value);
                    }
                    updateRoomSetting(roomId, setting.getSettingName(), settingValue, setting.getSettingType(), setting.getParentNode());
                    controlValidated = true;
                    return;
                } else if (property.startsWith(ACCOUNT_CONTROLS_MEETING_SETTINGS_GROUP) || property.startsWith(ACCOUNT_CONTROLS_ALERT_SETTINGS_GROUP)) {
                    Setting setting = Setting.fromString(ZoomRoomsSetting.valueOf(property.split("#")[1]).toString());
                    if (setting == null) {
                        throw new IllegalArgumentException("Invalid property name provided: " + property);
                    }
                    String settingValue = normalizeSettingData(value);
                    updateAccountSettings(setting.getSettingName(), settingValue, setting.getSettingType(), setting.getParentNode());
                    controlValidated = true;
                    return;
                } else {
                    if (logger.isWarnEnabled()) {
                        logger.warn(String.format("Controllable Property %s is unsupported", property));
                    }
                }
            } finally {
                if (controlValidated) {
                    updateCachedControllablePropertyValue(roomId, property, String.valueOf(value));
                }
            }
        }
    }

    /**
     * {@inheritDoc}
     */
    @Override
    public void controlProperties(List<ControllableProperty> controllablePropertyList) throws Exception {
        if (CollectionUtils.isEmpty(controllablePropertyList)) {
            throw new IllegalArgumentException("Controllable properties cannot be null or empty");
        }
        for (ControllableProperty controllableProperty : controllablePropertyList) {
            controlProperty(controllableProperty);
        }
    }

    /**
     * {@inheritDoc}
     */
    @Override
    public List<Statistics> getMultipleStatistics() throws Exception {
        updateValidRetrieveStatisticsTimestamp();
        if (StringUtils.isNullOrEmpty(oAuthAccessToken)) {
            logDebugMessage("Unable to find oAuthAccessToken, regenerating.");
            authorizationLock.lock();
            try {
                authenticate();
            } finally {
                authorizationLock.unlock();
            }
        }
        Map<String, String> statistics = new HashMap<>();
        ExtendedStatistics extendedStatistics = new ExtendedStatistics();
        Map<String, String> dynamicStatistics = new HashMap<>();

        List<AdvancedControllableProperty> accountSettingsControls = new ArrayList<>();
        if (displayAccountSettings) {
            JsonNode meetingSettings = retrieveAccountSettings("meeting");
            if (meetingSettings != null) {
                aggregatedDeviceProcessor.applyProperties(statistics, accountSettingsControls, retrieveAccountSettings("meeting"), "AccountMeetingSettings");
            }
            JsonNode alertSettings = retrieveAccountSettings("alert");
            if (alertSettings != null) {
                aggregatedDeviceProcessor.applyProperties(statistics, accountSettingsControls, retrieveAccountSettings("alert"), "AccountAlertSettings");
            }
            // if the property isn't there - we should not display this control and its label
            accountSettingsControls.removeIf(advancedControllableProperty -> {
                String value = String.valueOf(advancedControllableProperty.getValue());
                if (StringUtils.isNullOrEmpty(value)) {
                    statistics.remove(advancedControllableProperty.getName());
                    return true;
                }
                return false;
            });
        }

        statistics.put(ADAPTER_VERSION, adapterProperties.getProperty("mock.aggregator.version"));
        statistics.put(ADAPTER_BUILD_DATE, adapterProperties.getProperty("mock.aggregator.build.date"));

        long adapterUptime = System.currentTimeMillis() - adapterInitializationTimestamp;
        statistics.put(ADAPTER_UPTIME_MIN, String.valueOf(adapterUptime / (1000*60)));
        statistics.put(ADAPTER_UPTIME, normalizeUptime(adapterUptime/1000));

        if (lastMonitoringCycleDuration != null) {
            dynamicStatistics.put("LastMonitoringCycleDuration(s)", String.valueOf(lastMonitoringCycleDuration));
        }
        dynamicStatistics.put("MonitoredDevicesTotal", String.valueOf(aggregatedDevices.size()));

        knownErrors.forEach((key, value) -> statistics.put("Errors#" + key, value));
        if (metricsRateLimitRemaining != null) {
            statistics.put("DashboardMetricsDailyRateLimitRemaining", String.valueOf(metricsRateLimitRemaining));
        }

        extendedStatistics.setDynamicStatistics(dynamicStatistics);
        extendedStatistics.setStatistics(statistics);
        extendedStatistics.setControllableProperties(accountSettingsControls);
        return Collections.singletonList(extendedStatistics);
    }

    /**
     * {@inheritDoc}
     */
    @Override
    protected void internalInit() throws Exception {
        logDebugMessage("Internal init is called.");
        adapterInitializationTimestamp = System.currentTimeMillis();
        setBaseUri(BASE_ZOOM_URL);
        // To synchronize with the format that Zoom API provides
        dateFormat.setTimeZone(TimeZone.getTimeZone("GMT"));

        long currentTimestamp = System.currentTimeMillis();
        validDeviceMetaDataRetrievalPeriodTimestamp = currentTimestamp;
        validMetricsDataRetrievalPeriodTimestamp = currentTimestamp;
        validRetrieveStatisticsTimestamp = System.currentTimeMillis() + retrieveStatisticsTimeOut;
        serviceRunning = true;
        super.internalInit();
    }

    /**
     * {@inheritDoc}
     */
    @Override
    protected void internalDestroy() {
        logDebugMessage("Internal destroy is called.");
        try {
            serviceRunning = false;
            oAuthAccessToken = null;
            if (deviceDataLoader != null) {
                deviceDataLoader.stop();
                deviceDataLoader = null;
            }

            dataCollectorOperationsLock.lock();
            try {
                if (executorService != null) {
                    executorService.shutdownNow();
                    executorService = null;
                }
            } finally {
                dataCollectorOperationsLock.unlock();
            }
            devicesExecutionPool.forEach(future -> future.cancel(true));
            devicesExecutionPool.clear();

            aggregatedDevices.clear();
            zoomRoomsMetricsData.clear();
            validUserDetailsDataRetrievalPeriodTimestamps.clear();
            validRoomDevicesDataRetrievalPeriodTimestamps.clear();
            validRoomSettingsDataRetrievalPeriodTimestamps.clear();
            validLiveMeetingsDataRetrievalPeriodTimestamps.clear();
        } catch (Exception e) {
            logger.error("Error while adapter internalDestroy operation", e);
        } finally {
            super.internalDestroy();
        }
    }

    /**
     * {@inheritDoc}
     * <p>
     * Zoom api endpoint does not have ICMP available, so this workaround is needed to provide
     * ping latency information to Symphony
     */
    @Override
    public int ping() throws Exception {
        if (isInitialized()) {
            long pingResultTotal = 0L;

            for (int i = 0; i < this.getPingAttempts(); i++) {
                long startTime = System.currentTimeMillis();

                try (Socket puSocketConnection = new Socket(this.getHost(), this.getPort())) {
                    puSocketConnection.setSoTimeout(this.getPingTimeout());

                    if (puSocketConnection.isConnected()) {
                        long pingResult = System.currentTimeMillis() - startTime;
                        pingResultTotal += pingResult;
                        if (this.logger.isTraceEnabled()) {
                            this.logger.trace(String.format("PING OK: Attempt #%s to connect to %s on port %s succeeded in %s ms", i + 1, this.getHost(), this.getPort(), pingResult));
                        }
                    } else {
                        logDebugMessage(String.format("PING DISCONNECTED: Connection to %s did not succeed within the timeout period of %sms", this.getHost(), this.getPingTimeout()));
                        return this.getPingTimeout();
                    }
                } catch (SocketTimeoutException tex) {
                    logDebugMessage(String.format("PING TIMEOUT: Connection to %s did not succeed within the timeout period of %sms", this.getHost(), this.getPingTimeout()));
                    return this.getPingTimeout();
                }
            }
            return Math.max(1, Math.toIntExact(pingResultTotal / this.getPingAttempts()));
        } else {
            throw new IllegalStateException("Cannot use device class without calling init() first");
        }
    }

    /**
     * {@inheritDoc}
     */
    @Override
    protected HttpHeaders putExtraRequestHeaders(HttpMethod httpMethod, String uri, HttpHeaders headers) throws Exception {
        headers.add("Content-Type", "application/json");
        if (uri.contains(ZOOM_ROOM_OAUTH_URL)) {
            String oauthPair = getLogin() + ":" + getPassword(); // ClientId:ClientSecret in OAuth flow
            logDebugMessage("Attempt to generate OAuth token with credentials: " + oauthPair);
            headers.add("Authorization", "Basic " + Base64.getEncoder().encodeToString(oauthPair.getBytes(StandardCharsets.UTF_8)));
        } else {
            headers.add("Authorization", "Bearer " + oAuthAccessToken);
        }
        return super.putExtraRequestHeaders(httpMethod, uri, headers);
    }

    /**
     * {@inheritDoc}
     */
    @Override
    public List<AggregatedDevice> retrieveMultipleStatistics() throws Exception {
        logger.debug("ZoomRooms: Retrieve multiple statistics call");
        logDebugMessage(String.format("Adapter initialized: %s, executorService exists: %s, DataLoader running: %s, devicesExecutionPool: %s, dataLoader idle: %s", isInitialized(), executorService != null, deviceDataLoader.isInProgress(), devicesExecutionPool.size(), deviceDataLoader.isIdle()));
        if (StringUtils.isNullOrEmpty(oAuthAccessToken)) {
            logDebugMessage("Unable to find oAuthAccessToken, regenerating.");
            authorizationLock.lock();
            try {
                authenticate();
            } finally {
                authorizationLock.unlock();
            }
        }
        updateValidRetrieveStatisticsTimestamp();
//        logDebugMessage(String.format("Adapter initialized: %s, executorService exists: %s, DataLoader running: %s, devicesExecutionPool: %s, dataLoader idle: %s", isInitialized(), executorService != null, deviceDataLoader.isInProgress(), devicesExecutionPool.size(), deviceDataLoader.isIdle()));
        dataCollectorOperationsLock.lock();
        try {
            if (executorService == null) {
                logger.warn("No executor service found, creating executor service.");
                // Due to the bug that after changing properties on fly - the adapter is destroyed but adapter is not initialized properly,
                // so executor service is not running. We need to make sure executorService exists
                executorService = Executors.newFixedThreadPool(executorServiceThreadCount);
                executorService.submit(deviceDataLoader = new ZoomRoomsDeviceDataLoader());
                serviceRunning = true;
            } else if (deviceDataLoader.isIdle()) {
                logger.warn("DeviceDataLoader is in idle state.");
                //TODO: uncomment this for 1.2.7
//                logger.warn("DeviceDataLoader is in idle state, restarting.");
//                if (!executorService.isShutdown()) {
//                    executorService.shutdownNow();
//                }
//                if (deviceDataLoader != null) {
//                    deviceDataLoader.stop();
//                }
//                executorService = Executors.newFixedThreadPool(executorServiceThreadCount);
//                executorService.submit(deviceDataLoader = new ZoomRoomsDeviceDataLoader());
//                serviceRunning = true;
            }
        } finally {
            dataCollectorOperationsLock.unlock();
        }
        logDebugMessage(String.format("Aggregator Multiple statistics requested. Aggregated Devices collected so far: %s. Runner thread running: %s. Executor terminated: %s",
                    aggregatedDevices.size(), serviceRunning, executorService.isTerminated()));

        long currentTimestamp = System.currentTimeMillis();
        nextDevicesCollectionIterationTimestamp = currentTimestamp;
        logDebugMessage("Zoom Rooms Collected Devices: " + aggregatedDevices.values());

        for (AggregatedDevice aggregatedDevice: aggregatedDevices.values()) {
            aggregatedDevice.setTimestamp(currentTimestamp);
            logDebugMessage("Updating Zoom Room Devices InCall Status");

            Map<String, String> properties = aggregatedDevice.getProperties();
            boolean callStatus = properties.containsKey(METRICS_ROOM_STATUS) && DeviceStatus.isInCall(properties.get(METRICS_ROOM_STATUS));
            try {
                logDebugMessage(String.format("Updating %s device call status to %s", aggregatedDevice.getDeviceId(), callStatus));
                setRoomInCall(aggregatedDevice, callStatus);

                Boolean deviceOnline = aggregatedDevice.getDeviceOnline();
                if (!deviceOnline) {
                    properties.put(METRICS_DATA_DEVICE_UPTIME, "ZR Offline");
                    properties.put(METRICS_DATA_DEVICE_UPTIME_MIN, "ZR Offline");
                }
            } catch (Exception e) {
                logger.error("An error occurred during call status setting for room " + aggregatedDevice.getDeviceId() + ":" + callStatus, e);
            }
        }
        if (knownErrors.containsKey(LOGIN_ERROR_KEY)) {
            // Need to call it here to still have all the operations running and make sure errors are checked.
            // Otherwise, the runner will consider device paused
            oAuthAccessToken = null;
            throw new RuntimeException(knownErrors.get(LOGIN_ERROR_KEY));
        }
        return new ArrayList<>(aggregatedDevices.values());
    }

    /**
     * Retrieve Zoom Rooms devices with basic information and save it to {@link #aggregatedDevices} collection
     * Filter Zoom Rooms based on location id.
     * In order to make it more user-friendly, it is expected that {@link #zoomRoomLocations} will contain
     * csv list of Location Names, e.g "Country/Region1", "State1" etc.
     * <p>
     *
     * @throws Exception if a communication error occurs
     */
    private void fetchDevicesList() throws Exception {
        long currentTimestamp = System.currentTimeMillis();
        if (validDeviceMetaDataRetrievalPeriodTimestamp > currentTimestamp) {
            logDebugMessage(String.format("General devices metadata retrieval is in cooldown. %s seconds left",
                    (validDeviceMetaDataRetrievalPeriodTimestamp - currentTimestamp) / 1000));
            return;
        }
        validDeviceMetaDataRetrievalPeriodTimestamp = currentTimestamp + deviceMetaDataRetrievalTimeout;

        List<String> retrievedRoomIds = new ArrayList<>();
        fetchRooms(retrievedRoomIds);
        aggregatedDevices.keySet().removeIf(existingDevice -> !retrievedRoomIds.contains(existingDevice) && !existingDevice.startsWith(ROOM_DEVICE_ID_PREFIX));

        if (includeRoomDevices){
            fetchRoomDevices(retrievedRoomIds);
        }
        // Remove rooms that were not populated by the API
        if (retrievedRoomIds.isEmpty()) {
            // If all the devices were not populated for any specific reason (no devices available, filtering, etc)
            aggregatedDevices.clear();
        }
        aggregatedDevices.keySet().removeIf(deviceId -> !retrievedRoomIds.contains(deviceId));
        nextDevicesCollectionIterationTimestamp = System.currentTimeMillis();

        knownErrors.remove(ROOMS_LIST_RETRIEVAL_ERROR_KEY);
        logDebugMessage("Fetched devices list: " + aggregatedDevices);
    }

    /**
     * Retrieve Zoom Room devices and add them to an {@link #aggregatedDevices} list, with "room_device" prefix to the id
     * @param retrievedRoomIds list of retrieved device ids to keep track of
     * @throws Exception if any error occurs
     * */
    private void fetchRooms(List<String> retrievedRoomIds) throws Exception {
        List<String> supportedLocationIds = new ArrayList<>();
        boolean zoomRoomLocationsProvided = !StringUtils.isNullOrEmpty(zoomRoomLocations);
        if (zoomRoomLocationsProvided) {
            processPaginatedResponse(ZOOM_ROOM_LOCATIONS_URL, locationRequestPageSize, (roomLocations) -> {
                if (!roomLocations.isNull() && roomLocations.has("locations")) {
                    roomLocations = roomLocations.get("locations");

                    if (roomLocations != null && roomLocations.isArray()) {
                        for (JsonNode roomLocation : roomLocations) {
                            Map<String, String> location = new HashMap<>();
                            aggregatedDeviceProcessor.applyProperties(location, roomLocation, "RoomLocation");
                            if (zoomRoomLocations.contains(location.get(LOCATION_NAME))) {
                                supportedLocationIds.add(location.get(LOCATION_ID));
                            }
                        }
                    }
                }
            });

            logDebugMessage("Updated fetched locations. Supported locationIds: " + supportedLocationIds);
        } else {
            logDebugMessage("Locations filter is not provided, skipping room filtering by location.");
        }

        List<AggregatedDevice> zoomRooms = new ArrayList<>();
        if (zoomRoomLocationsProvided) {
            // if locations are provided, but not retrieved successfully
            // (like if there was a typo or location that does not exist) - skip this step
            if (!supportedLocationIds.isEmpty()) {
                supportedLocationIds.forEach(locationId -> {
                    try {
                        processPaginatedZoomRoomsRetrieval(locationId, zoomRooms);
                    } catch (Exception e) {
                        throw new RuntimeException("Unable to retrieve Zoom Room entries by given locationId: " + locationId, e);
                    }
                });
            }
        } else {
            processPaginatedZoomRoomsRetrieval(null, zoomRooms);
        }

        zoomRooms.forEach(aggregatedDevice -> {
            String deviceId = aggregatedDevice.getDeviceId();
            retrievedRoomIds.add(deviceId);
            if (aggregatedDevices.containsKey(deviceId)) {
                aggregatedDevices.get(deviceId).setDeviceOnline(aggregatedDevice.getDeviceOnline());
            } else {
                aggregatedDevices.put(deviceId, aggregatedDevice);
            }
        });

        logDebugMessage("Updated ZoomRooms devices metadata: " + aggregatedDevices);
    }

    /**
     * Retrieve Zoom Room devices and add them to an {@link #aggregatedDevices} list, with "room_device" prefix to the id 0
     *
     * @param retrievedRoomIds list to add room ids to
     * */
    private void fetchRoomDevices(List<String> retrievedRoomIds) throws Exception {
        for(String roomId: aggregatedDevices.keySet()) {
            retrievedRoomIds.addAll(updateAndRetrieveRoomDevices(roomId));
        }
    }

    /**
     * Retrieve information of cached room devices and update it
     *
     * @param roomId to update room devices for
     * @return list of collected deviceIds
     * @throws Exception if an error occurs during zoom API communication
     * */
    private List<String> updateAndRetrieveRoomDevices(String roomId) throws Exception {
        List<String> collectedDeviceIds = new ArrayList<>();
        if (roomId.startsWith(ROOM_DEVICE_ID_PREFIX)) {
            return collectedDeviceIds;
        }
        processPaginatedResponse(String.format(ZOOM_ROOM_DEVICES_URL, roomId), roomRequestPageSize, roomDevice -> {
            ArrayNode devices = (ArrayNode) roomDevice.at(DEVICES_PATH);
            if (!devices.isMissingNode() && !devices.isEmpty()) {
                devices.forEach(jsonNode -> {
                    AggregatedDevice device = new AggregatedDevice();
                    Map<String, String> deviceProperties = new HashMap<>();

                    String deviceId = jsonNode.at(ID_PATH).asText();
                    if (StringUtils.isNullOrEmpty(deviceId)){
                        return;
                    }
                    device.setDeviceId(deviceId);

                    String serialNumber = jsonNode.at(SERIAL_NUMBER_PATH).asText();
                    String deviceHostname = jsonNode.at(HOSTNAME_PATH).asText();
                    String roomName = jsonNode.at(ROOM_NAME_PATH).asText();
                    if (StringUtils.isNotNullOrEmpty(deviceHostname)) {
                        device.setDeviceName(String.format(ROOM_DEVICE_NAME_PATTERN, roomName, deviceHostname));
                    } else {
                        device.setDeviceName(String.format(ROOM_DEVICE_NAME_PATTERN, roomName, serialNumber));
                    }

                    device.setSerialNumber(serialNumber);
                    device.setCategory(jsonNode.at(TYPE_PATH).asText());
                    device.setDeviceModel(jsonNode.at(MODEL_PATH).asText());
                    device.setDeviceOnline(DeviceStatus.isOnline(jsonNode.at(STATUS_PATH).asText()));
                    List<String> macAddresses = new ArrayList<>();
                    for(JsonNode macAddress: jsonNode.at(MAC_ADDRESS_PATH)){
                        macAddresses.add(validateAndFormatMACAddress(macAddress.asText()));
                    }
                    device.setMacAddresses(macAddresses);

                    deviceProperties.put(DEVICE_SYSTEM_KEY, jsonNode.at(SYSTEM_PATH).asText());
                    deviceProperties.put(DEVICE_APP_VERSION_KEY, jsonNode.at(APP_VERSION_PATH).asText());
                    deviceProperties.put(DEVICE_FIRMWARE_KEY, jsonNode.at(FIRMWARE_PATH).asText());
                    deviceProperties.put(DEVICE_IP_ADDRESS_KEY, jsonNode.at(IP_ADDRESS_PATH).asText());
                    deviceProperties.put(DEVICE_DEVICE_TYPE_KEY, jsonNode.at(TYPE_PATH).asText());
                    deviceProperties.put("UpdateTime", String.valueOf(new Date()));
                    deviceProperties.put("ZoomRoomId", roomId);
                    device.setProperties(deviceProperties);

                    String roomDeviceId = ROOM_DEVICE_ID_PREFIX + device.getDeviceId();
                    if (includeRoomDevicesInCalls) {
                        AggregatedDevice parentDevice = aggregatedDevices.get(roomId);
                        applyParentEndpointStatisticsToDevice(parentDevice, device);
                    }
                    collectedDeviceIds.add(roomDeviceId);
                    aggregatedDevices.put(roomDeviceId, device);
                });
            }
        });
        return collectedDeviceIds;
    }

    /**
     *
     * */
    private void applyParentEndpointStatisticsToDevice(AggregatedDevice parentDevice, AggregatedDevice childDevice) {
        if (parentDevice != null) {
            List<Statistics> roomStatistics = parentDevice.getMonitoredStatistics();
            if (roomStatistics != null) {
                if (roomStatistics.isEmpty()) {
                    childDevice.setMonitoredStatistics(roomStatistics);
                } else {
                    for (Statistics statistics : roomStatistics) {
                        if (statistics instanceof EndpointStatistics) {
                            childDevice.setMonitoredStatistics(Collections.singletonList(statistics));
                        }
                    }
                }
            }
        }
    }
    /**
     * Format mac addresses of different formats to match a single pattern 00:00:00:00:00:00
     *
     * @param macAddress original macAddress
     * @return formatted mac address
     * */
    private String validateAndFormatMACAddress(String macAddress) {
        macAddress = macAddress.replaceAll("[^a-zA-Z0-9]", "");
        StringBuilder res = new StringBuilder();
        for (int i = 0; i < 6; i++) {
            if (i != 5) {
                res.append(macAddress, i * 2, (i + 1) * 2).append(":");
            } else {
                res.append(macAddress.substring(i * 2));
            }
        }
        return res.toString();
    }

    /**
     * {@inheritDoc}
     */
    @Override
    public List<AggregatedDevice> retrieveMultipleStatistics(List<String> list) throws Exception {
        return retrieveMultipleStatistics()
                .stream()
                .filter(aggregatedDevice -> list.contains(aggregatedDevice.getDeviceId()))
                .collect(Collectors.toList());
    }

    /**
     * Retrieve list of ZoomRooms available
     *
     * @param locationId id if a location to filter rooms for. Null or empty if none should be applied
     * @param nextPageToken token to reference the next page. Null or empty if shouldn't be applied
     * @return response pair of JsonNode and next_page_token
     * @throws Exception if a communication error occurs
     */
    private Pair<JsonNode, String> retrieveZoomRooms(String locationId, String nextPageToken) throws Exception {
        StringBuilder queryString = new StringBuilder();
        if (!StringUtils.isNullOrEmpty(zoomRoomTypes)) {
            queryString.append("&type=").append(zoomRoomTypes);
        }
        if (!StringUtils.isNullOrEmpty(locationId)) {
            queryString.append("&location_id=").append(locationId);
        }
        if (!StringUtils.isNullOrEmpty(nextPageToken)) {
            queryString.append("&next_page_token=").append(nextPageToken);
        }
        JsonNode response = doGetWithRetry(String.format(ZOOM_ROOMS_URL, roomRequestPageSize) + queryString);

        if (response == null) {
            return Pair.of(null, null);
        }
        return Pair.of(response, response.at("/next_page_token").asText());
    }

    /**
     * Retrieve ZoomRooms user details
     *
     * @param userId id of a room user
     * @return response JsonNode
     * @throws Exception if a communication error occurs
     */
    private JsonNode retrieveUserDetails(String userId) throws Exception {
        return doGetWithRetry(String.format(ZOOM_USER_DETAILS_URL, userId));
    }

    /**
     * If addressed too frequently, Zoom API may respond with 429 code, meaning that the call rate per second was reached.
     * Normally it would rarely happen due to the request rate limit, but when it does happen - adapter must retry the
     * attempts of retrieving needed information. This method retries up to 10 times with 500ms timeout in between
     *
     * @param url to retrieve data from
     * @return JsonNode response body
     * @throws Exception if a communication error occurs
     */
    private JsonNode doGetWithRetry(String url) throws Exception {
        int retryAttempts = 0;
        Exception lastError = null;
        boolean criticalError = false;
        while (retryAttempts++ < 10 && serviceRunning) {
            try {
                return doGet(url, JsonNode.class);
            } catch (IllegalStateException ise) {
                lastError = ise;
                logger.error("IllegalStateException during executing doGet RestCommunicator request, resetting the connection.", ise);
                disconnect();
                connect();
            } catch (CommandFailureException e) {
                //TODO propagate 429 on top, so API Error is reported? (make optional)
                lastError = e;
                if (e.getStatusCode() != 429) {
                    // Might be 401, 403 or any other error code here so the code will just get stuck
                    // cycling this failed request until it's fixed. So we need to skip this scenario.
                    criticalError = true;
                    logger.error(String.format("ZoomRooms API error %s while retrieving %s data", e.getStatusCode(), url), e);
                    break;
                }
            } catch (FailedLoginException fle) {
                lastError = fle;
                criticalError = true;
                break;
            } catch (Exception e) {
                lastError = e;
                // if service is running, log error
                if (serviceRunning) {
                    criticalError = true;
                    logger.error(String.format("ZoomRooms API error while retrieving %s data", url), e);
                }
                break;
            }
            TimeUnit.MILLISECONDS.sleep(200);
        }

        if (retryAttempts == 10 && serviceRunning || criticalError) {
            // if we got here, all 10 attempts failed, or this is a login error that doesn't imply retry attempts
            if (lastError instanceof CommandFailureException) {
                int code = ((CommandFailureException)lastError).getStatusCode();
                if (code == HttpStatus.UNAUTHORIZED.value() || code == HttpStatus.FORBIDDEN.value()) {
                    String errorMessage = String.format("Unauthorized to perform the request %s: %s", url, lastError.getLocalizedMessage());
                    transformAndSaveException(new FailedLoginException(errorMessage));
                    return null;
                }
                transformAndSaveException(lastError);
            } else if (lastError instanceof FailedLoginException) {
                String errorMessage = String.format("Unauthorized to perform the request %s: %s", url, lastError.getLocalizedMessage());
                transformAndSaveException(new FailedLoginException(errorMessage));
                throw lastError;
            } else {
                transformAndSaveException(lastError);
            }
        }
        return null;
    }

    /**
     * Retrieve zoom rooms with support of the ZoomRoom API pagination (next page token)
     *
     * @param locationId to filter rooms based on locations
     * @param zoomRooms to save all retrieved rooms to
     * @throws Exception if any communication error occurs
     * */
    private void processPaginatedZoomRoomsRetrieval(String locationId, List<AggregatedDevice> zoomRooms) throws Exception {
        boolean hasNextPage = true;
        String nextPageToken = null;
        Pair<JsonNode, String> response;
        while(hasNextPage) {
            logDebugMessage(String.format("Receiving page with next_page_token: %s", nextPageToken));
            response = retrieveZoomRooms(locationId, nextPageToken);
            if (response.getLeft() == null) {
                return;
            }
            nextPageToken = response.getRight();
            hasNextPage = StringUtils.isNotNullOrEmpty(nextPageToken);
            zoomRooms.addAll(aggregatedDeviceProcessor.extractDevices(response.getLeft()));
        }
    }

    /**
     * Process the response that implies possibility of having more than 1 page in total.
     * Whenever there are more pages - next_page_token property is used for the next page reference
     *
     * @param url to fetch
     * @param pageSize to have consistent page size response
     * @param processor interface that grants correct page response processing
     * @throws Exception if communication error occurs
     * */
    private void processPaginatedResponse(String url, int pageSize, PaginatedResponseProcessor processor) throws Exception {
        JsonNode roomLocations;
        boolean hasNextPage = true;
        String nextPageToken = null;
        while(hasNextPage) {
            logDebugMessage(String.format("Receiving page with next_page_token: %s", nextPageToken));
            if (StringUtils.isNullOrEmpty(nextPageToken)) {
                roomLocations = doGetWithRetry(String.format(url, pageSize));
            } else {
                roomLocations = doGetWithRetry(String.format(url + "&next_page_token=" + nextPageToken, pageSize));
            }
            if (roomLocations == null) {
                hasNextPage = false;
                continue;
            }
            nextPageToken = roomLocations.at("/next_page_token").asText();
            hasNextPage = StringUtils.isNotNullOrEmpty(nextPageToken);
            processor.process(roomLocations);
        }
    }
    /**
     * Populate ZoomRooms with properties: metrics, devices, controls etc.
     *
     * @param roomId Id of zoom room
     * @throws Exception if any error occurs
     */
    private void populateDeviceDetails(String roomId) throws Exception {
        logDebugMessage("Fetching room details for device " + roomId);
        AggregatedDevice aggregatedZoomRoomDevice = aggregatedDevices.get(roomId);
        if (aggregatedZoomRoomDevice == null) {
            logDebugMessage("Unable to find cached room with id " + roomId);
            return;
        }
        // To restore properties that were here before, but to override the rest
        Map<String, String> properties = new HashMap<>(aggregatedZoomRoomDevice.getProperties());

        Map<String, String> roomMetricsProperties = zoomRoomsMetricsData.get(roomId);

        if (roomMetricsProperties != null) {
            cleanupStaleProperties(properties, ROOM_STATUS_GROUP);

            Map<String, String> processedMetricsProperties = new HashMap<>();
            Map<String, String> roomIssues = RoomStatusProcessor.processIssuesList(roomMetricsProperties.get(METRICS_ISSUES));
            roomIssues.forEach((key, value) -> processedMetricsProperties.put(ROOM_STATUS_GROUP + key, value));

            properties.putAll(processedMetricsProperties);
            properties.putAll(roomMetricsProperties);
            properties.remove(METRICS_ISSUES);
        }

        if (properties.containsKey(METRICS_ROOM_STATUS) && properties.get(METRICS_ROOM_STATUS).equals("InMeeting")) {
            retrieveZoomRoomMetricsDetails(roomId, properties);
            setRoomInCall(aggregatedZoomRoomDevice, true);
        } else {
            cleanupStaleProperties(properties, LIVE_MEETING_GROUP);
            setRoomInCall(aggregatedZoomRoomDevice, false);
        }

        if (!excludePropertyGroups.contains("RoomUserDetails")) {
            populateRoomUserDetails(aggregatedZoomRoomDevice.getSerialNumber(), properties);
        }
        List<AdvancedControllableProperty> controllableProperties = aggregatedZoomRoomDevice.getControllableProperties();
        if (!excludePropertyGroups.contains("RoomDevices")) {
            retrieveGroupedRoomDevicesInformation(roomId, properties);
        }
        if (!excludePropertyGroups.contains("RoomControlSettings")) {
            populateRoomSettings(roomId, properties, controllableProperties);
        }

        if (includeRoomDevices) {
            updateAndRetrieveRoomDevices(roomId);
        }

        aggregatedZoomRoomDevice.setProperties(properties);
        aggregatedZoomRoomDevice.setControllableProperties(controllableProperties);
    }

    /**
     * Set zoom room in call status
     *
     * @param aggregatedZoomRoomDevice device to change inCall status for
     * @param inCall whether the device is in call or not
     * */
    private synchronized void setRoomInCall(AggregatedDevice aggregatedZoomRoomDevice, boolean inCall) {
        if (!includeRoomsMetrics) {
            logDebugMessage("includeRoomsMetrics configuration parameter is set to 'false', skipping Zoom Room inCall status update.");
            return;
        }
        List<Statistics> statistics = aggregatedZoomRoomDevice.getMonitoredStatistics();

        String roomId = aggregatedZoomRoomDevice.getDeviceId();
        // if device is in the meeting - attempt to retrieve meeting details from the detailed metrics
        // Also need to make sure we aren't trying to manipulate readonly collections
        if (statistics != null) {
            statistics = new ArrayList<>(statistics);
        }
        if (statistics == null) {
            statistics = new ArrayList<>();
        }
        aggregatedZoomRoomDevice.setMonitoredStatistics(statistics);
        statistics.clear();

        EndpointStatistics endpointStatistics = new EndpointStatistics();
        endpointStatistics.setInCall(inCall);
        statistics.add(endpointStatistics);

        // Update room devices also
        if (includeRoomDevicesInCalls) {
            aggregatedDevices.entrySet().stream().filter(deviceEntry -> deviceEntry.getKey().startsWith(ROOM_DEVICE_ID_PREFIX))
                    .map(Map.Entry::getValue).forEach(aggregatedDevice -> {
                Map<String, String> deviceProperties = aggregatedDevice.getProperties();
                if (deviceProperties != null && roomId.equals(deviceProperties.get("ZoomRoomId"))) {
                    applyParentEndpointStatisticsToDevice(aggregatedZoomRoomDevice, aggregatedDevice);
                }
            });
        }
    }

    /**
     * Add room user settings to device's properties. Check if retrieval is relevant based on {@link #validUserDetailsDataRetrievalPeriodTimestamps}
     * value, stored with the {@param roomUserId}.
     *
     * @param roomUserId id of the room user to populate properties for
     * @param properties map to add statistics to
     */
    private void populateRoomUserDetails(String roomUserId, Map<String, String> properties) throws Exception {
        long currentTimestamp = System.currentTimeMillis();
        Long dataRetrievalTimestamp = validUserDetailsDataRetrievalPeriodTimestamps.get(roomUserId);
        long roomUserDetailsProperties = properties.keySet().stream().filter(s -> s.startsWith(ROOM_USER_DETAILS_GROUP)).count();
        if (roomUserDetailsProperties > 0 && dataRetrievalTimestamp != null &&
                dataRetrievalTimestamp > currentTimestamp) {
            logDebugMessage(String.format("Room User details retrieval is in cooldown. %s seconds left",
                    (dataRetrievalTimestamp - currentTimestamp) / 1000));
            return;
        }
        validUserDetailsDataRetrievalPeriodTimestamps.put(roomUserId, currentTimestamp + roomUserDetailsRetrievalTimeout);

        JsonNode roomUserDetails = retrieveUserDetails(roomUserId);
        Map<String, String> roomUserProperties = new HashMap<>();

        cleanupStaleProperties(properties, ROOM_USER_DETAILS_GROUP);

        if (roomUserDetails != null) {
            aggregatedDeviceProcessor.applyProperties(roomUserProperties, roomUserDetails, "RoomUserDetails");
            properties.putAll(roomUserProperties);
        }

        logDebugMessage("Updated ZoomRooms user details: " + roomUserProperties);
    }

    /**
     * Add room settings controls to device's properties. Check if retrieval is relevant based on {@link #validRoomDevicesDataRetrievalPeriodTimestamps}
     * value, stored with the {@param roomId}.
     *
     * @param roomId                 id of the room to populate settings for
     * @param properties             map to add statistics to
     * @param controllableProperties list of controllable properties, to add controls to
     */
    private void populateRoomSettings(String roomId, Map<String, String> properties, List<AdvancedControllableProperty> controllableProperties) throws Exception {
        if (!displayRoomSettings) {
            logDebugMessage("Room settings retrieval is switched off by displayRoomSettings property.");
            return;
        }
        Long dataRetrievalTimestamp = validRoomSettingsDataRetrievalPeriodTimestamps.get(roomId);
        long currentTimestamp = System.currentTimeMillis();
        long roomSettingsProperties = properties.keySet().stream().filter(s -> s.startsWith(ROOM_CONTROLS_ALERT_SETTINGS_GROUP) || s.startsWith(ROOM_CONTROLS_MEETING_SETTINGS_GROUP)).count();
        if ((roomSettingsProperties > 0 && dataRetrievalTimestamp != null && dataRetrievalTimestamp > currentTimestamp)) {
            logDebugMessage(String.format("Room settings retrieval is in cooldown. %s seconds left",
                    (dataRetrievalTimestamp - currentTimestamp) / 1000));
            return;
        }
        validRoomSettingsDataRetrievalPeriodTimestamps.put(roomId, currentTimestamp + roomSettingsRetrievalTimeout);

        cleanupStaleProperties(properties, ROOM_CONTROLS_ALERT_SETTINGS_GROUP, ROOM_CONTROLS_MEETING_SETTINGS_GROUP);
        cleanupStaleControls(controllableProperties, ROOM_CONTROLS_ALERT_SETTINGS_GROUP, ROOM_CONTROLS_MEETING_SETTINGS_GROUP);

        Map<String, String> settingsProperties = new HashMap<>();
        List<AdvancedControllableProperty> settingsControls = new ArrayList<>();

        JsonNode meetingSettings = retrieveRoomSettings(roomId, "meeting");
        if (meetingSettings != null) {
            aggregatedDeviceProcessor.applyProperties(settingsProperties, settingsControls, meetingSettings, "RoomMeetingSettings");
        }
        JsonNode alertSettings = retrieveRoomSettings(roomId, "alert");
        if (alertSettings != null) {
            aggregatedDeviceProcessor.applyProperties(settingsProperties, settingsControls, alertSettings, "RoomAlertSettings");
        }

        /** TODO: this segment will be removed and moved completely to yml config after SYAL-625 is fixed */
        if (alertSettings != null) {
            JsonNode notificationSettings = alertSettings.get("notification");
            if (notificationSettings != null) {
                JsonNode batteryPercentageValue = notificationSettings.get("battery_percentage");
                if (batteryPercentageValue != null) {
                    int percentageValue = batteryPercentageValue.asInt();
                    String batteryPercentagePropertyName = "RoomControlsAlertSettings#BatteryPercentage";
                    settingsProperties.put(batteryPercentagePropertyName, String.valueOf(percentageValue));

                    AdvancedControllableProperty batteryPercentage = new AdvancedControllableProperty();
                    batteryPercentage.setType(new AdvancedControllableProperty.Numeric());
                    batteryPercentage.setTimestamp(new Date());
                    batteryPercentage.setValue(percentageValue);
                    batteryPercentage.setName(batteryPercentagePropertyName);
                    settingsControls.add(batteryPercentage);
                }
            }
        }
        /** /TODO */

        // if the property isn't there - we should not display this control and its label
        settingsControls.removeIf(advancedControllableProperty -> {
            String value = String.valueOf(advancedControllableProperty.getValue());
            if (StringUtils.isNullOrEmpty(value)) {
                settingsProperties.remove(advancedControllableProperty.getName());
                return true;
            }
            return false;
        });

        properties.putAll(settingsProperties);
        controllableProperties.addAll(settingsControls);
        logDebugMessage("Updated ZoomRooms room settings: " + settingsProperties);
    }

    /**
     * Types of devices: ZoomRoomsComputer, Controller, SchedulingDisplay, ZoomRoomsControlSystem, CompanionWhiteboard
     * Retrieve registered zoom room devices information, group it by type.
     * Calculate number of online/offline devices, display online/offline devices operating systems and app versions.
     *
     * @param roomId     to get devices for
     * @param properties to save properties to
     * @throws Exception if any error occurs
     */
    private void retrieveGroupedRoomDevicesInformation(String roomId, Map<String, String> properties) throws Exception {
        Long dataRetrievalTimestamp = validRoomDevicesDataRetrievalPeriodTimestamps.get(roomId);
        long currentTimestamp = System.currentTimeMillis();
        long roomDevicesProperties = properties.keySet().stream().filter(s -> s.startsWith(ROOM_DEVICES_GROUP)).count();
        if (roomDevicesProperties > 0 && dataRetrievalTimestamp != null && dataRetrievalTimestamp > currentTimestamp) {
            logDebugMessage(String.format("Room devices retrieval is in cooldown. %s seconds left",
                    (dataRetrievalTimestamp - currentTimestamp) / 1000));
            return;
        }
        validRoomDevicesDataRetrievalPeriodTimestamps.put(roomId, currentTimestamp + roomDevicesRetrievalTimeout);

        JsonNode devices = retrieveRoomDevices(roomId);
        Map<String, List<Map<String, String>>> deviceGroups = new HashMap<>();

        if (devices != null && devices.isArray()) {
            for (JsonNode deviceNode : devices) {
                Map<String, String> roomDeviceProperties = new HashMap<>();
                if (deviceNode != null) {
                    aggregatedDeviceProcessor.applyProperties(roomDeviceProperties, deviceNode, "RoomDevice");
                    aggregatedDevices.get(roomId).setDeviceOnline(DeviceStatus.isOnline(deviceNode.at("/status").asText()));
                }

                String deviceType = roomDeviceProperties.get(DEVICE_TYPE_PROPERTY);
                if (!deviceGroups.containsKey(deviceType)) {
                    deviceGroups.put(deviceType, new ArrayList<>());
                }
                deviceGroups.get(deviceType).add(roomDeviceProperties);
            }

            cleanupStaleProperties(properties, ROOM_DEVICES_GROUP);
            // Process device groups
            // Key is group, value is list of mapped properties
            deviceGroups.forEach((key, value) -> {
                List<String> onlineAppVersions = new ArrayList<>();
                List<String> offlineAppVersions = new ArrayList<>();
                List<String> onlineDeviceSystems = new ArrayList<>();
                List<String> offlineDeviceSystems = new ArrayList<>();
                int onlineDevicesTotal = 0;
                int offlineDevicesTotal = 0;
                for (Map<String, String> props : value) {
                    String appVersion = props.get(APP_VERSION_PROPERTY);
                    String deviceSystem = props.get(DEVICE_SYSTEM_PROPERTY);
                    if (Objects.equals("Online", props.get(DEVICE_STATUS_PROPERTY))) {
                        if (!StringUtils.isNullOrEmpty(appVersion)) {
                            onlineAppVersions.add(String.format("%s [%s]", appVersion, deviceSystem));
                        }
                        if (!StringUtils.isNullOrEmpty(deviceSystem)) {
                            onlineDeviceSystems.add(deviceSystem);
                        }
                        onlineDevicesTotal++;
                    } else {
                        if (!StringUtils.isNullOrEmpty(appVersion)) {
                            offlineAppVersions.add(String.format("%s [%s]", appVersion, deviceSystem));
                        }
                        if (!StringUtils.isNullOrEmpty(deviceSystem)) {
                            offlineDeviceSystems.add(deviceSystem);
                        }
                        offlineDevicesTotal++;
                    }
                }
                properties.put(String.format(ROOM_DEVICES_TEMPLATE_PROPERTY, key, ONLINE_APP_VERSIONS_PROPERTY), String.join("; ", onlineAppVersions));
                properties.put(String.format(ROOM_DEVICES_TEMPLATE_PROPERTY, key, OFFLINE_APP_VERSIONS_PROPERTY), String.join("; ", offlineAppVersions));
                properties.put(String.format(ROOM_DEVICES_TEMPLATE_PROPERTY, key, ONLINE_DEVICE_SYSTEMS_PROPERTY), String.join("; ", onlineDeviceSystems));
                properties.put(String.format(ROOM_DEVICES_TEMPLATE_PROPERTY, key, OFFLINE_DEVICE_SYSTEMS_PROPERTY), String.join("; ", offlineDeviceSystems));
                properties.put(String.format(ROOM_DEVICES_TEMPLATE_PROPERTY, key, ONLINE_DEVICES_TOTAL_PROPERTY), String.valueOf(onlineDevicesTotal));
                properties.put(String.format(ROOM_DEVICES_TEMPLATE_PROPERTY, key, OFFLINE_DEVICES_TOTAL_PROPERTY), String.valueOf(offlineDevicesTotal));
            });
        }
        logDebugMessage("Updated ZoomRooms devices properties: " + devices);
    }

    /**
     * Update value of a cached controllable property to a new value
     *
     * @param roomId       id of the zoomRoom to look up
     * @param propertyName name of the property
     * @param value        new value of the property
     */
    private void updateCachedControllablePropertyValue(String roomId, String propertyName, String value) {
        AggregatedDevice aggregatedDevice = aggregatedDevices.get(roomId);
        if (aggregatedDevice == null) {
            return;
        }
        List<AdvancedControllableProperty> advancedControllableProperties = aggregatedDevice.getControllableProperties();
        Map<String, String> properties = aggregatedDevice.getProperties();

        advancedControllableProperties.stream().filter(advancedControllableProperty ->
                advancedControllableProperty.getName().equals(propertyName)).findFirst()
                .ifPresent(advancedControllableProperty -> advancedControllableProperty.setValue(value));
        properties.put(propertyName, value);

        if (propertyName.startsWith(ROOM_CONTROLS_GROUP)) {
            if (propertyName.endsWith(LEAVE_CURRENT_MEETING_PROPERTY) || propertyName.endsWith(END_CURRENT_MEETING_PROPERTY)) {
                properties.put(METRICS_ROOM_STATUS, "Available");

                // Need to cleanup live meeting information an remove metrics data from
                cleanupStaleProperties(properties, LIVE_MEETING_GROUP);
                zoomRoomsMetricsData.get(roomId).put(METRICS_ROOM_STATUS, "Available");
            } else if (propertyName.endsWith(START_ROOM_PMI_CONTROL_PROPERTY)) {
                properties.put(METRICS_ROOM_STATUS, "Connecting");
                zoomRoomsMetricsData.get(roomId).put(METRICS_ROOM_STATUS, "Connecting");
            }
        }
    }

    /**
     * Retrieve list of room devices
     *
     * @param roomId to get devices for
     * @return response JsonNode
     * @throws Exception if any error occurs
     */
    private JsonNode retrieveRoomDevices(String roomId) throws Exception {
        JsonNode roomDevices = doGetWithRetry(String.format(ZOOM_DEVICES_URL, roomId));
        if (roomDevices != null && roomDevices.has("devices")) {
            return roomDevices.get("devices");
        }
        return null;
    }

    /**
     * Retrieve list of all ZoomRooms metrics
     * To have better control over data collection - it is bound to {@link ZoomRoomsAggregatorCommunicator#validMetricsDataRetrievalPeriodTimestamp} variable
     * in order to only fetch this information when {@link ZoomRoomsAggregatorCommunicator#metricsRetrievalTimeout} has exceeded
     *
     * @throws Exception if any error occurs
     */
    private void retrieveZoomRoomMetrics() throws Exception {
        long currentTimestamp = System.currentTimeMillis();
        if (zoomRoomsMetricsData.size() > 0 && validMetricsDataRetrievalPeriodTimestamp > currentTimestamp) {
            logDebugMessage(String.format("Metrics retrieval is in cooldown. %s seconds left",
                    (validMetricsDataRetrievalPeriodTimestamp - currentTimestamp) / 1000));
            return;
        }
        if (!includeRoomsMetrics) {
            logDebugMessage("includeRoomsMetrics is set to false, skipping metrics retrieval.");
            return;
        }
        validMetricsDataRetrievalPeriodTimestamp = currentTimestamp + metricsRetrievalTimeout;
        try {
            processPaginatedResponse(ZOOM_ROOMS_METRICS_URL, roomMetricsPageSize, (roomsMetrics) -> {
                if (!roomsMetrics.isNull() && roomsMetrics.has("zoom_rooms")) {
                    for (JsonNode metric : roomsMetrics.get("zoom_rooms")) {
                        Map<String, String> metricsData = new HashMap<>();
                        if (metric != null) {
                            String roomId = metric.at("/id").asText();
                            aggregatedDeviceProcessor.applyProperties(metricsData, metric, "ZoomRoomMetrics");
                            zoomRoomsMetricsData.put(roomId, metricsData);

                            String loadDate = metricsData.get("Metrics#LastStartTime");

                            if (loadDate != null) {
                                Instant loadDateParsed = Instant.parse(loadDate);
                                Duration uptime = Duration.between(loadDateParsed, Instant.now());

                                // Cant get seconds due to the language version
                                metricsData.put(METRICS_DATA_DEVICE_UPTIME, normalizeUptime(uptime.toMinutes() * 60));
                                metricsData.put(METRICS_DATA_DEVICE_UPTIME_MIN, String.valueOf(uptime.toMinutes()));
                            }
                            metricsData.put(METRICS_DATA_RETRIEVED_TIME, dateFormat.format(new Date()));
                        }
                    }
                }
            });

            logDebugMessage("Updated ZoomRooms metrics entries: " + zoomRoomsMetricsData);
        } catch (CommandFailureException ex) {
            if (ex.getStatusCode() == 429) {
                logger.warn(String.format("Maximum daily rate limit for %s API was reached.", ZOOM_ROOMS_METRICS_URL), ex);
            } else {
                throw ex;
            }
        }
        knownErrors.remove(ROOMS_METRICS_RETRIEVAL_ERROR_KEY);
    }

    /**
     * Retrieve detailed metrics information for the given room, including meeting details
     *
     * @param roomId     of the room to get info for
     * @param properties map to save data to
     * @throws Exception if a communication error occurs
     */
    private void retrieveZoomRoomMetricsDetails(String roomId, Map<String, String> properties) throws Exception {
        long currentTimestamp = System.currentTimeMillis();
        Long dataRetrievalTimestamp = validLiveMeetingsDataRetrievalPeriodTimestamps.get(roomId);
        if (dataRetrievalTimestamp != null && dataRetrievalTimestamp > currentTimestamp) {
            logDebugMessage(String.format("Meeting metrics retrieval is in cooldown. %s seconds left",
                    (dataRetrievalTimestamp - currentTimestamp) / 1000));
            return;
        }
        // Metrics retrieval timeout is used so this information is retrieve once per general metrics refresh period.
        // First full metrics payload is retrieved, then the details (if necessary), an only once. Next iteration
        // will happen after general metrics data refreshed.
        validLiveMeetingsDataRetrievalPeriodTimestamps.put(roomId, currentTimestamp + liveMeetingDetailsRetrievalTimeout);

        // Need to cleanup stale properties before checking whether it is generally allowed to fetch these properties anymore.
        // So if it isn't allowed - properties are removed for good.
        cleanupStaleProperties(properties, LIVE_MEETING_GROUP);

        if (metricsRateLimitRemaining == null || metricsRateLimitRemaining < liveMeetingDetailsDailyRequestRateThreshold) {
            logDebugMessage(String.format("Skipping collection of meeting details for room %s. Remaining metrics rate limit: %s", roomId, metricsRateLimitRemaining));
            properties.put(LIVE_MEETING_GROUP_WARNING, String.format("Daily request rate threshold of %s for the Meeting Dashboard API was reached.", liveMeetingDetailsDailyRequestRateThreshold));
            return;
        }
        if (!displayLiveMeetingDetails) {
            logDebugMessage(String.format("Skipping collection of meeting details for room %s. showLiveMeetingDetails parameter is set to false", roomId));
            return;
        }

        try {
            JsonNode roomsMetrics = doGet(String.format(ZOOM_ROOM_METRICS_DETAILS_URL, roomId), JsonNode.class);
            if (roomsMetrics != null && !roomsMetrics.isNull() && roomsMetrics.has("live_meeting")) {
                aggregatedDeviceProcessor.applyProperties(properties, roomsMetrics, "ZoomRoomMeeting");
                properties.put(LIVE_MEETING_DATA_RETRIEVED_TIME, dateFormat.format(new Date()));
            }
            logDebugMessage("Retrieve ZoomRooms deeting details for room: " + roomId);
        } catch (CommandFailureException ex) {
            if (ex.getStatusCode() == 429) {
                logger.warn(String.format("Maximum daily rate limit for %s API was reached.", ZOOM_ROOM_METRICS_DETAILS_URL), ex);
            } else {
                throw ex;
            }
        }
    }

    /**
     * Retrieve room settings
     *
     * @param type of settings list to get
     * @return response JsonNode
     * @throws Exception if a communication error occurs
     */
    private JsonNode retrieveRoomSettings(String roomId, String type) throws Exception {
        return doGetWithRetry(String.format(ZOOM_ROOM_SETTINGS_URL, roomId) + "?setting_type=" + type);
    }

    /**
     * Retrieve settings for an account
     *
     * @param type of settings list to get
     * @return response JsonNode
     * @throws Exception if a communication error occurs
     */
    private JsonNode retrieveAccountSettings(String type) throws Exception {
        return doGetWithRetry(ZOOM_ROOM_ACCOUNT_SETTINGS_URL + "?setting_type=" + type);
    }

    /**
     * Update Zoom Account setting
     *
     * @param setting    name of the setting to update
     * @param value      new value for the property
     * @param type       of the setting, either alert or meeting
     * @param parentNode json parent node to use while building json request payload
     * @throws Exception if a communication error occurs
     */
    private void updateAccountSettings(String setting, String value, String type, String parentNode) throws Exception {
        Map<String, Map<String, String>> request = new HashMap<>();
        Map<String, String> patch = new HashMap<>();
        patch.put(setting, value);
        request.put(parentNode, patch);
        doPatch(ZOOM_ROOM_ACCOUNT_SETTINGS_URL + "?setting_type=" + type, request, String.class);
    }

    /**
     * Update ZoomRoom setting
     *
     * @param roomId     id of the room to update property for
     * @param setting    name of the setting to update
     * @param value      new value for the setting
     * @param type       of the setting, either alert or meeting
     * @param parentNode json parent node to use while building json request payload
     * @throws Exception if a communication error occurs
     */
    private void updateRoomSetting(String roomId, String setting, String value, String type, String parentNode) throws Exception {
        Map<String, Map<String, String>> request = new HashMap<>();
        Map<String, String> patch = new HashMap<>();
        patch.put(setting, value);
        request.put(parentNode, patch);
        doPatch(String.format(ZOOM_ROOM_SETTINGS_URL, roomId) + "?setting_type=" + type, request, String.class);
    }

    /**
     * Update the status of the device.
     * The device is considered as paused if did not receive any retrieveMultipleStatistics()
     * calls during {@link ZoomRoomsAggregatorCommunicator#validRetrieveStatisticsTimestamp}
     */
    private synchronized void updateAggregatorStatus() {
        // If the adapter is destroyed out of order, we need to make sure the device isn't paused here
        if (validRetrieveStatisticsTimestamp > 0L) {
            devicePaused = validRetrieveStatisticsTimestamp < System.currentTimeMillis();
        } else {
            devicePaused = false;
        }
    }

    /**
     * Update statistics retrieval timestamp
     * */
    private synchronized void updateValidRetrieveStatisticsTimestamp() {
        validRetrieveStatisticsTimestamp = System.currentTimeMillis() + retrieveStatisticsTimeOut;
        updateAggregatorStatus();
    }

    /**
     * Remove an entry from the specified map, if key starts with one of the options provided
     *
     * @param properties    map to remove property from
     * @param propertyNames options to use when defining which properties to remove
     */
    private void cleanupStaleProperties(Map<String, String> properties, String... propertyNames) {
        properties.keySet().removeIf(s -> {
            for (String propertyName : propertyNames) {
                if (s.startsWith(propertyName)) {
                    return true;
                }
            }
            return false;
        });
    }

    /**
     * Remove an entry from the specified list of controllable ptoperties, if property name starts with one of the options provided
     *
     * @param advancedControllableProperties list to remove object from
     * @param controlNames                   options to use when defining which properties to remove
     */
    private void cleanupStaleControls(List<AdvancedControllableProperty> advancedControllableProperties, String... controlNames) {
        advancedControllableProperties.removeIf(advancedControllableProperty -> {
            for (String controlName : controlNames) {
                if (advancedControllableProperty.getName().startsWith(controlName)) {
                    return true;
                }
            }
            return false;
        });
    }

    /**
     * Normalize value of a setting control to represent real values - true or false.
     *
     * @param value raw object coming from Symphony
     * @return {@link String} value of 'true' or 'false' based on the initial value
     */
    private String normalizeSettingData(Object value) {
        return "0".equals(String.valueOf(value)) ? "false" : "true";
    }

    /**
     * Uptime is received in seconds, need to normalize it and make it human readable, like
     * 1 day(s) 5 hour(s) 12 minute(s) 55 minute(s)
     * Incoming parameter is may have a decimal point, so in order to safely process this - it's rounded first.
     * We don't need to add a segment of time if it's 0.
     *
     * @param uptimeSeconds value in seconds
     * @return string value of format 'x day(s) x hour(s) x minute(s) x minute(s)'
     */
    private String normalizeUptime(long uptimeSeconds) {
        StringBuilder normalizedUptime = new StringBuilder();

        long seconds = uptimeSeconds % 60;
        long minutes = uptimeSeconds % 3600 / 60;
        long hours = uptimeSeconds % 86400 / 3600;
        long days = uptimeSeconds / 86400;

        if (days > 0) {
            normalizedUptime.append(days).append(" day(s) ");
        }
        if (hours > 0) {
            normalizedUptime.append(hours).append(" hour(s) ");
        }
        if (minutes > 0) {
            normalizedUptime.append(minutes).append(" minute(s) ");
        }
        if (seconds > 0) {
            normalizedUptime.append(seconds).append(" second(s)");
        }
        return normalizedUptime.toString().trim();
    }

    /**
     * Generate OAuth access token by issuing {@link #ZOOM_ROOM_OAUTH_URL} endpoint with Basic authentication header
     * containing Base64 encoded clientId:clientSecret pair (login:password).
     *
     * @throws Exception if credentials are incorrect or any other communication error occurs
     * @since 1.1.0
     * */
    private void generateAccessToken() throws Exception {
        if (logger.isDebugEnabled()) {
            logger.debug("Generating new access token.");
        }
        if (StringUtils.isNullOrEmpty(accountId)) {
            String message = "Unable to log in using OAuth: no accountId provided";
            knownErrors.put(LOGIN_ERROR_KEY, message);
            throw new IllegalArgumentException(message);
        }
        if (StringUtils.isNullOrEmpty(getLogin())) {
            String message = "Unable to log in using OAuth: no clientId provided";
            knownErrors.put(LOGIN_ERROR_KEY, message);
            throw new IllegalArgumentException(message);
        }
        if (StringUtils.isNullOrEmpty(getPassword())) {
            String message = "Unable to log in using OAuth: no clientSecret provided";
            knownErrors.put(LOGIN_ERROR_KEY, message);
            throw new IllegalArgumentException(message);
        }
        String requestUrl = String.format("%s://%s/%s", getProtocol(), zoomOAuthHostname, ZOOM_ROOM_OAUTH_URL + String.format(ZOOM_ROOM_OAUTH_PARAMS_URL, accountId));
        logDebugMessage("Attempting to generate access token with requestUrl " + requestUrl);
        JsonNode response = null;
        try {
            response = doPost(requestUrl, null, JsonNode.class);
        } catch (Exception e) {
            String message = String.format("Authorization Failed (error %s) during %s request processing: ", e.getClass(), requestUrl) + e.getMessage();
            if (e instanceof CommandFailureException) {
                message += " with code " + ((CommandFailureException) e).getStatusCode();
            }
            knownErrors.put(LOGIN_ERROR_KEY, message);
            throw new FailedLoginException(message);
        }
        if (response == null) {
            String message = String.format("Failed to authorize account with id %s through OAuth chain. Please check client data or OAuth application settings.", accountId);
            knownErrors.put(LOGIN_ERROR_KEY, message);
            throw new FailedLoginException(message);
        }
        Map<String, String> oauthResponseData = new HashMap<>();
        aggregatedDeviceProcessor.applyProperties(oauthResponseData, response, "OAuthResponse");
        if (oauthResponseData.isEmpty() || !oauthResponseData.containsKey("AccessToken")) {
            String message = String.format("Failed to retrieve an OAuth access token for account with id %s. Please check client data or OAuth application settings.", accountId);
            knownErrors.put(LOGIN_ERROR_KEY, message);
            throw new FailedLoginException(message);
        }
        oAuthAccessToken = oauthResponseData.get("AccessToken");
        knownErrors.remove(LOGIN_ERROR_KEY);
    }

    private void transformAndSaveException(Exception e) {
        // TODO define logic to transform an exception to a type/message entry for knownErrors
        logger.error("An error occurred while performing operation", e);
    }
    /**
     * Multiple statistics include error data, in order to display it properly - messages must be limited
     * by length. This method cuts messages to a max length passed.
     *
     * @param originalMessage string message to crop
     * @param length max length value to adjust message to
     * @return String value of cropped string
     * @since 1.1.0
     */
    private String limitErrorMessageByLength(String originalMessage, int length) {
        if (originalMessage == null) {
            return "N/A";
        }
        int messageLength = originalMessage.length();
        String resultMessage =  originalMessage.substring(0, Math.min(messageLength, length));
        if (messageLength > length) {
            return resultMessage + "...";
        }
        return resultMessage;
    }

    /**
     * Logging debug message with checking if it's enabled first
     *
     * @param message to log
     * */
    private void logDebugMessage(String message) {
        if (logger.isDebugEnabled()) {
            logger.debug(message);
        }
    }
}
<|MERGE_RESOLUTION|>--- conflicted
+++ resolved
@@ -1,2554 +1,2515 @@
-/*
- * Copyright (c) 2021-2024 AVI-SPL, Inc. All Rights Reserved.
- */
-package com.avispl.symphony.dal.communicator.aggregator;
-
-import com.avispl.symphony.api.dal.control.Controller;
-import com.avispl.symphony.api.dal.dto.control.AdvancedControllableProperty;
-import com.avispl.symphony.api.dal.dto.control.ControllableProperty;
-import com.avispl.symphony.api.dal.dto.monitor.EndpointStatistics;
-import com.avispl.symphony.api.dal.dto.monitor.ExtendedStatistics;
-import com.avispl.symphony.api.dal.dto.monitor.Statistics;
-import com.avispl.symphony.api.dal.dto.monitor.aggregator.AggregatedDevice;
-import com.avispl.symphony.api.dal.error.CommandFailureException;
-import com.avispl.symphony.api.dal.monitor.Monitorable;
-import com.avispl.symphony.api.dal.monitor.aggregator.Aggregator;
-import com.avispl.symphony.dal.aggregator.parser.AggregatedDeviceProcessor;
-import com.avispl.symphony.dal.aggregator.parser.PropertiesMapping;
-import com.avispl.symphony.dal.aggregator.parser.PropertiesMappingParser;
-import com.avispl.symphony.dal.communicator.RestCommunicator;
-import com.avispl.symphony.dal.communicator.aggregator.data.DeviceStatus;
-import com.avispl.symphony.dal.communicator.aggregator.settings.Setting;
-import com.avispl.symphony.dal.communicator.aggregator.settings.ZoomRoomsSetting;
-import com.avispl.symphony.dal.communicator.aggregator.status.RoomStatusProcessor;
-import com.avispl.symphony.dal.util.StringUtils;
-import com.fasterxml.jackson.databind.JsonNode;
-import com.fasterxml.jackson.databind.node.ArrayNode;
-import org.apache.commons.lang3.tuple.Pair;
-import org.apache.hc.client5.http.classic.HttpClient;
-import org.apache.hc.client5.http.config.RequestConfig;
-import org.apache.hc.client5.http.cookie.StandardCookieSpec;
-import org.apache.hc.client5.http.impl.classic.HttpClients;
-import org.springframework.http.*;
-import org.springframework.http.client.*;
-import org.springframework.util.CollectionUtils;
-import org.springframework.web.client.RestTemplate;
-
-import javax.security.auth.login.FailedLoginException;
-import java.io.IOException;
-import java.net.Socket;
-import java.net.SocketTimeoutException;
-import java.nio.charset.StandardCharsets;
-import java.text.SimpleDateFormat;
-import java.time.Duration;
-import java.time.Instant;
-import java.util.*;
-import java.util.concurrent.*;
-import java.util.concurrent.locks.ReentrantLock;
-import java.util.stream.Collectors;
-
-import static com.avispl.symphony.dal.communicator.aggregator.properties.PropertyNameConstants.*;
-
-/**
- * Communicator retrieves information about all the ZoomRooms on a specific account.
- * Provides all the necessary monitoring information, such as peripherals statuses, room statuses, network information etc.
- * Provides controls needed for account/rooms settings manipulation.
- *
- * @author Maksym.Rossiytsev
- * @since 1.0.0
- */
-public class ZoomRoomsAggregatorCommunicator extends RestCommunicator implements Aggregator, Monitorable, Controller {
-
-    /**
-     * Paginated response interface, needed to delegate paginated meetings to a caller
-     * @author Maksym.Rossiytsev
-     * @since 1.0.0
-     * */
-    private interface PaginatedResponseProcessor {
-        void process(JsonNode response);
-    }
-    /**
-     * Process that is running constantly and triggers collecting data from Zoom API endpoints, based on the given timeouts and thresholds.
-     *
-     * @author Maksym.Rossiytsev
-     * @since 1.0.0
-     */
-    class ZoomRoomsDeviceDataLoader implements Runnable {
-        private volatile boolean inProgress;
-
-        /**
-         * Timestamp of last data loader activity
-         * @since 1.2.5
-         * */
-        private volatile long lastActivityTimestamp;
-
-        public ZoomRoomsDeviceDataLoader() {
-            logDebugMessage("Creating new device data loader.");
-            lastActivityTimestamp = System.currentTimeMillis();
-            inProgress = true;
-        }
-
-        @Override
-        public void run() {
-            logDebugMessage("Entering device data loader active stage.");
-            mainloop:
-            while (inProgress) {
-                long startCycle = System.currentTimeMillis();
-                try {
-                    try {
-                        TimeUnit.MILLISECONDS.sleep(500);
-                    } catch (InterruptedException e) {
-                        // Ignore for now
-                    }
-
-                    if (!inProgress) {
-                        logDebugMessage("Main data collection thread is not in progress, breaking.");
-                        break mainloop;
-                    }
-
-                    updateAggregatorStatus();
-                    // next line will determine whether Zoom monitoring was paused
-                    if (devicePaused) {
-                        logDebugMessage("The device communicator is paused, data collector is not active.");
-                        continue mainloop;
-                    }
-                    try {
-                        logDebugMessage("Fetching devices list.");
-                        knownErrors.clear();
-                        fetchDevicesList();
-                    } catch (Exception e) {
-                        if (e != null) {
-                            knownErrors.put(ROOMS_LIST_RETRIEVAL_ERROR_KEY, limitErrorMessageByLength(e.getMessage(), maxErrorLength));
-                        }
-                        logger.error("Error occurred during device list retrieval.", e);
-                    }
-
-                    if (!inProgress) {
-                        logDebugMessage("The data collection thread is not in progress. Breaking the loop.");
-                        break mainloop;
-                    }
-
-                    int aggregatedDevicesCount = aggregatedDevices.size();
-                    if (aggregatedDevicesCount == 0) {
-                        logDebugMessage("No devices collected in the main data collection thread so far. Continuing.");
-                        continue mainloop;
-                    }
-
-                    while (nextDevicesCollectionIterationTimestamp > System.currentTimeMillis()) {
-                        try {
-                            TimeUnit.MILLISECONDS.sleep(1000);
-                        } catch (InterruptedException e) {
-                            //
-                        }
-                    }
-
-                    try {
-                        // The following request collect all the information, so in order to save number of requests, which is
-                        // daily limited for certain APIs, we need to request them once per monitoring cycle.
-
-                        retrieveZoomRoomMetrics();
-                    } catch (Exception e) {
-                        if (e != null) {
-                            knownErrors.put(ROOMS_METRICS_RETRIEVAL_ERROR_KEY, limitErrorMessageByLength(e.getMessage(), maxErrorLength));
-                        }
-                        logger.error("Error occurred during ZoomRooms metrics retrieval.", e);
-                    }
-
-                    for (AggregatedDevice aggregatedDevice : aggregatedDevices.values()) {
-                        if (!inProgress) {
-                            logDebugMessage("The data collection thread is not in progress. Breaking the data update loop.");
-                            break;
-                        }
-                        if (executorService == null) {
-                            logDebugMessage("Executor service reference is null. Breaking the execution.");
-                            break;
-                        }
-                        devicesExecutionPool.add(executorService.submit(() -> {
-                            String deviceId = aggregatedDevice.getDeviceId();
-                            try {
-                                // We need to only work with rooms here
-                                if (!deviceId.startsWith(ROOM_DEVICE_ID_PREFIX)) {
-                                    populateDeviceDetails(deviceId);
-                                }
-                                knownErrors.remove(deviceId);
-                            } catch (Exception e) {
-                                knownErrors.put(deviceId, limitErrorMessageByLength(e.getMessage(), maxErrorLength));
-                                logger.error(String.format("Exception during Zoom Room '%s' data processing.", aggregatedDevice.getDeviceName()), e);
-                            }
-                        }));
-                    }
-                    do {
-                        try {
-                            TimeUnit.MILLISECONDS.sleep(500);
-                        } catch (InterruptedException e) {
-                            logger.error("Interrupted exception during main loop execution", e);
-                            if (!inProgress) {
-                                logDebugMessage("Breaking after the main loop execution");
-                                break;
-                            }
-                        }
-                        devicesExecutionPool.removeIf(Future::isDone);
-                    } while (!devicesExecutionPool.isEmpty());
-
-                    // We don't want to fetch devices statuses too often, so by default it's currentTime + 30s
-                    // otherwise - the variable is reset by the retrieveMultipleStatistics() call, which
-                    // launches devices detailed statistics collection
-                    nextDevicesCollectionIterationTimestamp = System.currentTimeMillis() + 30000;
-
-                    lastMonitoringCycleDuration = (System.currentTimeMillis() - startCycle)/1000;
-                    logDebugMessage("Finished collecting devices statistics cycle at " + new Date() + ", total duration: " + lastMonitoringCycleDuration);
-                } catch(Throwable e) {
-                    logger.error("Unexpected error occurred during main device collection cycle", e);
-                } finally {
-                    lastActivityTimestamp = System.currentTimeMillis();
-                }
-            }
-            logDebugMessage("Main device collection loop is completed, in progress marker: " + inProgress);
-            // Finished collecting
-        }
-
-        /**
-         * Triggers main loop to stop
-         */
-        public void stop() {
-            logDebugMessage("Main device details collection loop is stopped!");
-            inProgress = false;
-        }
-
-        /**
-         * Retrieves {@link #inProgress}
-         *
-         * @return value of {@link #inProgress}
-         */
-        public boolean isInProgress() {
-            return inProgress;
-        }
-        /**
-         * Retrieves dataLoader idle state (either the process )
-         * Idle state indicates that the data loader loop is currently inactive and must be reactivated
-         *
-         * @since 1.2.5
-         * */
-        public boolean isIdle() {
-            return System.currentTimeMillis() - lastActivityTimestamp > idleTimeout;
-        }
-    }
-
-    /**
-     * Interceptor for RestTemplate that checks for the response headers populated for certain endpoints
-     * such as metrics, to control the amount of requests left per day.
-     *
-     * @author Maksym.Rossiytsev
-     * @since 1.0.0
-     */
-    class ZoomRoomsHeaderInterceptor implements ClientHttpRequestInterceptor {
-        @Override
-        public ClientHttpResponse intercept(HttpRequest request, byte[] body, ClientHttpRequestExecution execution) throws IOException {
-            logger.debug("Request interception: " + request.getURI().getPath());
-            ClientHttpResponse response = null;
-            response = execution.execute(request, body);
-            String path = request.getURI().getPath();
-            if (path.contains("metrics")) {
-                logDebugMessage("Addressing metrics endpoint " + path);
-                List<String> headerData = response.getHeaders().get(RATE_LIMIT_REMAINING_HEADER);
-                if (headerData != null && !headerData.isEmpty()) {
-                    metricsRateLimitRemaining = Integer.parseInt(headerData.get(0));
-                }
-            }
-            boolean unauthorizedError = false;
-            try {
-                HttpStatusCode status = response.getStatusCode();
-                unauthorizedError = status.value() == HttpStatus.UNAUTHORIZED.value();
-            } catch (NoSuchMethodError nsme) {
-                logger.warn("No springframework:6.x.x found in classpath, switching to deprecated getRawStatusCode() call for status code retrieval.");
-                int code = response.getRawStatusCode();
-                unauthorizedError = code == HttpStatus.UNAUTHORIZED.value();
-            }
-            if (unauthorizedError) {
-                if (authorizationLock.isLocked()) {
-                    if (logger.isDebugEnabled()) {
-                        logger.debug(String.format("Invalid authentication token detected, re-authorization is in progress. Scheduling retry for %s. Current number of devices in cache: %s", path, aggregatedDevices.size()));
-                    }
-                    // Authorization is already in progress, so we can just end the following unauthorized request here and it will be retried
-                    return response;
-                }
-                authorizationLock.lock();
-                try {
-<<<<<<< HEAD
-                    if (logger.isDebugEnabled()) {
-                        logger.debug(String.format("Authentication token is expired or missing, re-authorizing for request %s. Current number of devices in cache: %s.", path, aggregatedDevices.size()));
-=======
-                    logDebugMessage("Request interception in progress. Checking response code.");
-                    unauthorizedError = response.getStatusCode().value() == HttpStatus.UNAUTHORIZED.value();
-                } catch (Throwable nsme) {
-                    unauthorizedError = true;
-                }
-                if (unauthorizedError) {
-                    if (authorizationLock.isLocked()) {
-                        if (logger.isDebugEnabled()) {
-                            logger.debug(String.format("Invalid authentication token detected, re-authorization is in progress. Scheduling retry for %s. Current number of devices in cache: %s", path, aggregatedDevices.size()));
-                        }
-                        // Authorization is already in progress, so we can just end the following unauthorized request here and it will be retried
-                        return response;
-                    }
-                    authorizationLock.lock();
-                    try {
-                        if (logger.isDebugEnabled()) {
-                            logger.debug(String.format("Authentication token is expired or missing, re-authorizing for request %s. Current number of devices in cache: %s.", path, aggregatedDevices.size()));
-                        }
-                        authenticate();
-                        HttpHeaders headers = request.getHeaders();
-                        headers.put("Authorization", Collections.singletonList("Bearer " + oAuthAccessToken));
-                        response = execution.execute(request, body);
-                    } catch (Exception e) {
-                        logger.error("Unable to log in using OAuth.", e);
-                    } finally {
-                        authorizationLock.unlock();
->>>>>>> 1cb50c85
-                    }
-                    authenticate();
-                    HttpHeaders headers = request.getHeaders();
-                    headers.put("Authorization", Collections.singletonList("Bearer " + oAuthAccessToken));
-                    response = execution.execute(request, body);
-                } catch (Exception e) {
-                    logger.error("Unable to log in using OAuth.", e);
-                } finally {
-                    authorizationLock.unlock();
-                }
-<<<<<<< HEAD
-            }
-            return response;
-=======
-                return response;
-            } catch (Exception e) {
-//                knownErrors.put(LOGIN_ERROR_KEY, e.getMessage());
-                oAuthAccessToken = null;
-                logger.error("An exception occurred during request execution", e);
-                throw e;
-            }
->>>>>>> 1cb50c85
-        }
-    }
-
-    private static final String RATE_LIMIT_REMAINING_HEADER = "X-RateLimit-Remaining";
-    private static final String BASE_ZOOM_URL = "v2";
-    private static final String ZOOM_ROOMS_URL = "rooms?page_size=%s";
-    private static final String ZOOM_DEVICES_URL = "rooms/%s/devices"; // Requires room Id
-    private static final String ZOOM_ROOM_SETTINGS_URL = "/rooms/%s/settings"; // Requires room Id
-    private static final String ZOOM_ROOM_ACCOUNT_SETTINGS_URL = "rooms/account_settings";
-    private static final String ZOOM_ROOMS_METRICS_URL = "metrics/zoomrooms?page_size=%s";
-    private static final String ZOOM_ROOM_LOCATIONS_URL = "rooms/locations?page_size=%s";
-    private static final String ZOOM_USER_DETAILS_URL = "users/%s"; // Requires room user id
-    private static final String ZOOM_ROOM_METRICS_DETAILS_URL = "metrics/zoomrooms/%s"; // Required room id
-    private static final String ZOOM_ROOM_DEVICES_URL = "rooms/%s/devices";
-
-    /**
-     * Room device id prefix, to separate room devices from rooms in {@link #aggregatedDevices} map
-     * @since 1.2.0
-     * */
-    private static final String ROOM_DEVICE_ID_PREFIX = "room_device:";
-
-    /**
-     * URL template for OAuth authentication
-     * @since 1.1.0
-     * */
-    private static final String ZOOM_ROOM_OAUTH_PARAMS_URL = "?grant_type=account_credentials&account_id=%s";
-
-    /**
-     * URL template for OAuth authentication
-     * @since 1.1.0
-     * */
-    private static final String ZOOM_ROOM_OAUTH_URL = "oauth/token";
-
-    private AggregatedDeviceProcessor aggregatedDeviceProcessor;
-
-    /**
-     * API Token (OAuth) used for authorization in Zoom API
-     */
-    private volatile String oAuthAccessToken;
-
-    /**
-     *
-     * */
-    private ReentrantLock dataCollectorOperationsLock = new ReentrantLock();
-
-    /**
-     *
-     * */
-    private ReentrantLock authorizationLock = new ReentrantLock();
-
-    /**
-     * List of the latest errors (not critical that do not cancel out general devices processing mechanism)
-     * @since 1.1.0
-     * */
-    private ConcurrentHashMap<String, String> knownErrors = new ConcurrentHashMap<>();
-
-    /**
-     * Devices this aggregator is responsible for
-     * Data is cached and retrieved every {@link #defaultMetaDataTimeout}
-     */
-    private ConcurrentHashMap<String, AggregatedDevice> aggregatedDevices = new ConcurrentHashMap<>();
-
-    /**
-     * Cached metrics data, retrieved from the resource-heavy API. Since daily request rate is limited - it must be cached
-     * and retrieved from the cache. Data is retrieved every {@link #metricsRetrievalTimeout}
-     */
-    private ConcurrentHashMap<String, Map<String, String>> zoomRoomsMetricsData = new ConcurrentHashMap<>();
-
-    /**
-     * Interceptor for RestTemplate that injects
-     * authorization header and fixes malformed headers sent by XIO backend
-     */
-    private ClientHttpRequestInterceptor zoomRoomsHeaderInterceptor = new ZoomRoomsHeaderInterceptor();
-
-    /**
-     * Adapter metadata, collected from the version.properties
-     */
-    private Properties adapterProperties;
-
-    /**
-     * How much time last monitoring cycle took to finish
-     * */
-    private Long lastMonitoringCycleDuration;
-
-    /**
-     * Locations specified for filtering
-     */
-    private String zoomRoomLocations;
-
-    /**
-     * Property groups to exclude.
-     * RoomUserDetails | RoomControlSettings | RoomDevices
-     *
-     * */
-    private List<String> excludePropertyGroups = new ArrayList<>();
-
-    /**
-     * Zoom Room types specified for filtering
-     */
-    private String zoomRoomTypes; // ZoomRoom, SchedulingDisplayOnly, DigitalSignageOnly
-
-    /**
-     * Include Zoom Room Devices as separate devices
-     * */
-    private boolean includeRoomDevices = false;
-
-    /**
-     * Include rooms metrics into the dataset
-     * */
-    private boolean includeRoomsMetrics = true;
-
-    /**
-     * Include room devices endpoint statistics
-     * */
-    private boolean includeRoomDevicesInCalls = false;
-
-    /**
-     * Configurable zoom OAuth hostname, zoom.us by default
-     * @since 1.1.0
-     * */
-    private String zoomOAuthHostname = "zoom.us";
-
-    /**
-     * Maximum error length to display in the Errors group on aggregator level
-     * @since 1.1.0
-     * */
-    private int maxErrorLength = 120;
-
-    /**
-     * timeout that indicates Data Loader being idle
-     * @since 1.2.6
-     * */
-    private int idleTimeout = 900000;
-
-    /**
-     * Account id to authorize in, when OAuth authentication type is used
-     * @since 1.1.0
-     * */
-    private String accountId;
-
-    /**
-     * Remaining daily call rate limit for metrics endpoint.
-     * It is of type {@link Integer} to avoid comparing to 0 and including 0 as a value of extended properties
-     */
-    private volatile Integer metricsRateLimitRemaining;
-
-    /**
-     * Whether service is running.
-     */
-    private volatile boolean serviceRunning;
-
-    /**
-     * Device adapter instantiation timestamp.
-     */
-    private long adapterInitializationTimestamp;
-
-    /**
-     * If the {@link ZoomRoomsAggregatorCommunicator#deviceMetaDataRetrievalTimeout} is set to a value that is too small -
-     * devices list will be fetched too frequently. In order to avoid this - the minimal value is based on this value.
-     */
-    private static final long defaultMetaDataTimeout = 60 * 1000 / 2;
-
-    /**
-     * If the {@link ZoomRoomsAggregatorCommunicator#metricsRetrievalTimeout} is set to a value that is too small -
-     * devices metrics will be fetched too frequently. In order to avoid this - the minimal value is based on this value.
-     */
-    private static final long defaultMetricsTimeout = 60 * 1000 / 2;
-
-    /**
-     * If the {@link ZoomRoomsAggregatorCommunicator#roomUserDetailsRetrievalTimeout} is set to a value that is too small -
-     * devices user details will be fetched too frequently. In order to avoid this - the minimal value is based on this value.
-     */
-    private static final long defaultUserDetailsTimeout = 60 * 1000 / 2;
-
-    /**
-     * If the {@link ZoomRoomsAggregatorCommunicator#roomSettingsRetrievalTimeout} is set to a value that is too small -
-     * devices settings will be fetched too frequently. In order to avoid this - the minimal value is based on this value.
-     */
-    private static final long defaultRoomSettingsTimeout = 60 * 1000 / 2;
-
-    /**
-     * If the {@link ZoomRoomsAggregatorCommunicator#roomDevicesRetrievalTimeout} is set to a value that is too small -
-     * room devices will be fetched too frequently. In order to avoid this - the minimal value is based on this value.
-     */
-    private static final long defaultRoomDevicesTimeout = 60 * 1000 / 2;
-
-    /**
-     * Default limit for {@link #liveMeetingDetailsDailyRequestRateThreshold}
-     */
-    private static final int defaultMeetingDetailsDailyRequestRateThreshold = 5000;
-
-    /**
-     * Aggregator inactivity timeout. If the {@link ZoomRoomsAggregatorCommunicator#retrieveMultipleStatistics()}  method is not
-     * called during this period of time - device is considered to be paused, thus the Cloud API
-     * is not supposed to be called
-     */
-    private static final long retrieveStatisticsTimeOut = 180000;
-
-    /**
-     * Device metadata retrieval timeout. The general devices list is retrieved once during this time period.
-     */
-    private long deviceMetaDataRetrievalTimeout = 60 * 1000 / 2;
-
-    /**
-     * Device metrics retrieval timeout. Device metrics are retrieved once during this time period.
-     */
-    private long metricsRetrievalTimeout = 60 * 1000 / 2;
-
-    /**
-     * Active conference details retrieval timeout. Active conference details are retrieved once during this time period.
-     * @since 1.0.1
-     */
-    private long liveMeetingDetailsRetrievalTimeout = 60 * 1000 / 2;
-
-    /**
-     * Room user details retrieval timeout. Info is retrieved once during this time period.
-     */
-    private long roomUserDetailsRetrievalTimeout = 60 * 1000 / 2;
-
-    /**
-     * Room settings retrieval timeout. Info is retrieved once during this time period.
-     */
-    private long roomSettingsRetrievalTimeout = 60 * 1000 / 2;
-
-    /**
-     * Registered room devices retrieval timeout. Info is retrieved once during this time period.
-     */
-    private long roomDevicesRetrievalTimeout = 60 * 1000 / 2;
-
-    /**
-     * Size of room responses, in pages.
-     */
-    private int roomRequestPageSize = 300;
-
-    /**
-     * Size of room responses, in pages.
-     */
-    private int locationRequestPageSize = 300;
-
-    /**
-     * Size of room metrics responses, in pages.
-     */
-    private int roomMetricsPageSize = 300;
-
-    /**
-     * The bottom rate limit for meeting details retrieval for rooms that have status InMeeting.
-     * If {@link #metricsRateLimitRemaining} is less than this value - metrics details are not populated
-     * (except for the general metrics data)
-     */
-    private int liveMeetingDetailsDailyRequestRateThreshold = 5000;
-
-    /**
-     * Number of threads assigned for the data collection jobs
-     * */
-    private int executorServiceThreadCount = 8;
-    /**
-     * Whether or not to show the LiveMeeting details for the rooms that have status InMeeting
-     */
-    private boolean displayLiveMeetingDetails = false;
-
-    /**
-     * Triggers visibility of Room property groups:
-     * RoomControlsAlertSettings, RoomControlsMeetingSettings
-     */
-    private boolean displayRoomSettings;
-
-    /**
-     * Triggers visibility of Aggregator property groups:
-     * AccountAlertSettings, AccountMeetingSettings
-     */
-    private boolean displayAccountSettings;
-
-    /**
-     * Time period within which the device metadata (basic devices information) cannot be refreshed.
-     * Ignored if device list is not yet retrieved or the cached device list is empty {@link ZoomRoomsAggregatorCommunicator#aggregatedDevices}
-     */
-    private volatile long validDeviceMetaDataRetrievalPeriodTimestamp;
-
-    /**
-     * Time period within which the device metrics (dynamic information) cannot be refreshed.
-     * Ignored if metrics data is not yet retrieved
-     */
-    private volatile long validMetricsDataRetrievalPeriodTimestamp;
-
-    /**
-     * Time period within which the device meetings metrics (dynamic information) cannot be refreshed (per room).
-     * Ignored if metrics data is not yet retrieved
-     */
-    private ConcurrentHashMap<String, Long> validLiveMeetingsDataRetrievalPeriodTimestamps = new ConcurrentHashMap<>();
-
-    /**
-     * Map of roomUserId:timestamp within which the room user details cannot be refreshed.
-     * Ignored if the data is not yet retrieved for the room
-     */
-    private ConcurrentHashMap<String, Long> validUserDetailsDataRetrievalPeriodTimestamps = new ConcurrentHashMap<>();
-
-    /**
-     * Map of roomId:timestamp within which the room settings cannot be refreshed.
-     * Ignored if the data is not yet retrieved for the room
-     */
-    private ConcurrentHashMap<String, Long> validRoomSettingsDataRetrievalPeriodTimestamps = new ConcurrentHashMap<>();
-
-    /**
-     * Map of roomId:timestamp within which the registered room devices details cannot be refreshed.
-     * Ignored if the data is not yet retrieved for the room
-     */
-    private ConcurrentHashMap<String, Long> validRoomDevicesDataRetrievalPeriodTimestamps = new ConcurrentHashMap<>();
-
-    /**
-     * We don't want the statistics to be collected constantly, because if there's not a big list of devices -
-     * new devices statistics loop will be launched before the next monitoring iteration. To avoid that -
-     * this variable stores a timestamp which validates it, so when the devices statistics is done collecting, variable
-     * is set to currentTime + 30s, at the same time, calling {@link #retrieveMultipleStatistics()} and updating the
-     * {@link #aggregatedDevices} resets it to the currentTime timestamp, which will re-activate data collection.
-     */
-    private volatile long nextDevicesCollectionIterationTimestamp;
-
-    /**
-     * This parameter holds timestamp of when we need to stop performing API calls
-     * It used when device stop retrieving statistic. Updated each time of called #retrieveMultipleStatistics
-     */
-    private volatile long validRetrieveStatisticsTimestamp;
-
-    /**
-     * Indicates whether a device is considered as paused.
-     * True by default so if the system is rebooted and the actual value is lost -> the device won't start stats
-     * collection unless the {@link ZoomRoomsAggregatorCommunicator#retrieveMultipleStatistics()} method is called which will change it
-     * to a correct value
-     */
-    private volatile boolean devicePaused = true;
-
-    /**
-     * Executor that runs all the async operations, that {@link #deviceDataLoader} is posting and
-     * {@link #devicesExecutionPool} is keeping track of
-     */
-    private ExecutorService executorService;
-
-    /**
-     * Runner service responsible for collecting data and posting processes to {@link #devicesExecutionPool}
-     */
-    private ZoomRoomsDeviceDataLoader deviceDataLoader;
-
-    /**
-     * Format date for utility purposes
-     * @since 1.0.1
-     */
-    SimpleDateFormat dateFormat = new SimpleDateFormat("yyyy-MM-dd'T'hh:mm:ss'Z'");
-
-    /**
-     * Pool for keeping all the async operations in, to track any operations in progress and cancel them if needed
-     */
-    private List<Future> devicesExecutionPool = new ArrayList<>();
-
-    /**
-     * Retrieves {@link #idleTimeout}
-     *
-     * @return value of {@link #idleTimeout}
-     */
-    public int getIdleTimeout() {
-        return idleTimeout;
-    }
-
-    /**
-     * Sets {@link #idleTimeout} value
-     *
-     * @param idleTimeout new value of {@link #idleTimeout}
-     */
-    public void setIdleTimeout(int idleTimeout) {
-        this.idleTimeout = idleTimeout;
-    }
-
-    /**
-     * Retrieves {@link #includeRoomsMetrics}
-     *
-     * @return value of {@link #includeRoomsMetrics}
-     */
-    public boolean isIncludeRoomsMetrics() {
-        return includeRoomsMetrics;
-    }
-
-    /**
-     * Sets {@link #includeRoomsMetrics} value
-     *
-     * @param includeRoomsMetrics new value of {@link #includeRoomsMetrics}
-     */
-    public void setIncludeRoomsMetrics(boolean includeRoomsMetrics) {
-        this.includeRoomsMetrics = includeRoomsMetrics;
-    }
-
-    /**
-     * Retrieves {@link #includeRoomDevicesInCalls}
-     *
-     * @return value of {@link #includeRoomDevicesInCalls}
-     */
-    public boolean isIncludeRoomDevicesInCalls() {
-        return includeRoomDevicesInCalls;
-    }
-
-    /**
-     * Sets {@link #includeRoomDevicesInCalls} value
-     *
-     * @param includeRoomDevicesInCalls new value of {@link #includeRoomDevicesInCalls}
-     */
-    public void setIncludeRoomDevicesInCalls(boolean includeRoomDevicesInCalls) {
-        this.includeRoomDevicesInCalls = includeRoomDevicesInCalls;
-    }
-
-    /**
-     * Retrieves {@link #executorServiceThreadCount}
-     *
-     * @return value of {@link #executorServiceThreadCount}
-     */
-    public int getExecutorServiceThreadCount() {
-        return executorServiceThreadCount;
-    }
-
-    /**
-     * Sets {@link #executorServiceThreadCount} value
-     *
-     * @param executorServiceThreadCount new value of {@link #executorServiceThreadCount}
-     */
-    public void setExecutorServiceThreadCount(int executorServiceThreadCount) {
-        if (executorServiceThreadCount == 0) {
-            this.executorServiceThreadCount = 8;
-        } else {
-            this.executorServiceThreadCount = executorServiceThreadCount;
-        }
-    }
-
-    /**
-     * Retrieves {@link #excludePropertyGroups}
-     *
-     * @return value of {@link #excludePropertyGroups}
-     */
-    public String getExcludePropertyGroups() {
-        return String.join(",", excludePropertyGroups);
-    }
-
-    /**
-     * Sets {@link #excludePropertyGroups} value
-     *
-     * @param excludePropertyGroups new value of {@link #excludePropertyGroups}
-     */
-    public void setExcludePropertyGroups(String excludePropertyGroups) {
-        this.excludePropertyGroups = Arrays.stream(excludePropertyGroups.split(",")).map(String::trim).collect(Collectors.toList());
-    }
-
-    /**
-     * Retrieves {@link #includeRoomDevices}
-     *
-     * @return value of {@link #includeRoomDevices}
-     */
-    public boolean isIncludeRoomDevices() {
-        return includeRoomDevices;
-    }
-
-    /**
-     * Sets {@link #includeRoomDevices} value
-     *
-     * @param includeRoomDevices new value of {@link #includeRoomDevices}
-     */
-    public void setIncludeRoomDevices(boolean includeRoomDevices) {
-        this.includeRoomDevices = includeRoomDevices;
-    }
-
-    /**
-     * Retrieves {@link #maxErrorLength}
-     *
-     * @return value of {@link #maxErrorLength}
-     */
-    public int getMaxErrorLength() {
-        return maxErrorLength;
-    }
-
-    /**
-     * Sets {@link #maxErrorLength} value
-     *
-     * @param maxErrorLength new value of {@link #maxErrorLength}
-     */
-    public void setMaxErrorLength(int maxErrorLength) {
-        this.maxErrorLength = maxErrorLength;
-    }
-
-    /**
-     * Retrieves {@link #zoomOAuthHostname}
-     *
-     * @return value of {@link #zoomOAuthHostname}
-     */
-    public String getZoomOAuthHostname() {
-        return zoomOAuthHostname;
-    }
-
-    /**
-     * Sets {@link #zoomOAuthHostname} value
-     *
-     * @param zoomOAuthHostname new value of {@link #zoomOAuthHostname}
-     */
-    public void setZoomOAuthHostname(String zoomOAuthHostname) {
-        this.zoomOAuthHostname = zoomOAuthHostname;
-    }
-
-    /**
-     * Retrieves {@link #accountId}
-     *
-     * @return value of {@link #accountId}
-     */
-    public String getAccountId() {
-        return accountId;
-    }
-
-    /**
-     * Sets {@link #accountId} value
-     *
-     * @param accountId new value of {@link #accountId}
-     */
-    public void setAccountId(String accountId) {
-        this.accountId = accountId;
-    }
-
-    /**
-     * Retrieves {@code {@link #liveMeetingDetailsDailyRequestRateThreshold }}
-     *
-     * @return value of {@link #liveMeetingDetailsDailyRequestRateThreshold}
-     */
-    public int getLiveMeetingDetailsDailyRequestRateThreshold() {
-        return liveMeetingDetailsDailyRequestRateThreshold;
-    }
-
-    /**
-     * Sets {@code meetingDetailsBottomRateLimit}
-     * if the value is less than {@link #defaultMeetingDetailsDailyRequestRateThreshold} - use latter as a value for
-     * {@link #liveMeetingDetailsDailyRequestRateThreshold}
-     *
-     * @param liveMeetingDetailsDailyRequestRateThreshold the {@code int} field
-     */
-    public void setLiveMeetingDetailsDailyRequestRateThreshold(int liveMeetingDetailsDailyRequestRateThreshold) {
-        this.liveMeetingDetailsDailyRequestRateThreshold = Math.max(liveMeetingDetailsDailyRequestRateThreshold, defaultMeetingDetailsDailyRequestRateThreshold);
-    }
-
-    /**
-     * Retrieves {@code {@link #roomRequestPageSize}}
-     *
-     * @return value of {@link #roomRequestPageSize}
-     */
-    public int getRoomRequestPageSize() {
-        return roomRequestPageSize;
-    }
-
-    /**
-     * Sets {@code roomRequestPageSize}
-     *
-     * @param roomRequestPageSize the {@code int} field
-     */
-    public void setRoomRequestPageSize(int roomRequestPageSize) {
-        this.roomRequestPageSize = roomRequestPageSize;
-    }
-
-    /**
-     * Retrieves {@link #roomMetricsPageSize}
-     *
-     * @return value of {@link #roomMetricsPageSize}
-     */
-    public int getRoomMetricsPageSize() {
-        return roomMetricsPageSize;
-    }
-
-    /**
-     * Sets {@link #roomMetricsPageSize} value
-     *
-     * @param roomMetricsPageSize new value of {@link #roomMetricsPageSize}
-     */
-    public void setRoomMetricsPageSize(int roomMetricsPageSize) {
-        this.roomMetricsPageSize = roomMetricsPageSize;
-    }
-
-    /**
-     * Retrieves {@link #locationRequestPageSize}
-     *
-     * @return value of {@link #locationRequestPageSize}
-     */
-    public int getLocationRequestPageSize() {
-        return locationRequestPageSize;
-    }
-
-    /**
-     * Sets {@link #locationRequestPageSize} value
-     *
-     * @param locationRequestPageSize new value of {@link #locationRequestPageSize}
-     */
-    public void setLocationRequestPageSize(int locationRequestPageSize) {
-        this.locationRequestPageSize = locationRequestPageSize;
-    }
-
-    /**
-     * Retrieves {@code {@link #displayLiveMeetingDetails }}
-     *
-     * @return value of {@link #displayLiveMeetingDetails}
-     */
-    public boolean isDisplayLiveMeetingDetails() {
-        return displayLiveMeetingDetails;
-    }
-
-    /**
-     * Sets {@code showLiveMeetingDetails}
-     *
-     * @param displayLiveMeetingDetails the {@code boolean} field
-     */
-    public void setDisplayLiveMeetingDetails(boolean displayLiveMeetingDetails) {
-        this.displayLiveMeetingDetails = displayLiveMeetingDetails;
-    }
-
-    /**
-     * Retrieves {@code {@link #deviceMetaDataRetrievalTimeout }}
-     *
-     * @return value of {@link #deviceMetaDataRetrievalTimeout}
-     */
-    public long getDeviceMetaDataRetrievalTimeout() {
-        return deviceMetaDataRetrievalTimeout;
-    }
-
-    /**
-     * Sets {@code deviceMetaDataInformationRetrievalTimeout}
-     *
-     * @param deviceMetaDataRetrievalTimeout the {@code long} field
-     */
-    public void setDeviceMetaDataRetrievalTimeout(long deviceMetaDataRetrievalTimeout) {
-        this.deviceMetaDataRetrievalTimeout = Math.max(defaultMetaDataTimeout, deviceMetaDataRetrievalTimeout);
-    }
-
-    /**
-     * Retrieves {@code {@link #zoomRoomLocations}}
-     *
-     * @return value of {@link #zoomRoomLocations}
-     */
-    public String getZoomRoomLocations() {
-        return zoomRoomLocations;
-    }
-
-    /**
-     * Sets {@code zoomRoomLocations}
-     *
-     * @param zoomRoomLocations the {@code java.lang.String} field
-     */
-    public void setZoomRoomLocations(String zoomRoomLocations) {
-        this.zoomRoomLocations = zoomRoomLocations.replaceAll(" ", "");
-    }
-
-    /**
-     * Retrieves {@code {@link #zoomRoomTypes}}
-     *
-     * @return value of {@link #zoomRoomTypes}
-     */
-    public String getZoomRoomTypes() {
-        return zoomRoomTypes;
-    }
-
-    /**
-     * Sets {@code zoomRoomTypes}, removes whitespaces to make csv line ready for use as a query string parameter
-     *
-     * @param zoomRoomTypes the {@code java.lang.String} field
-     */
-    public void setZoomRoomTypes(String zoomRoomTypes) {
-        this.zoomRoomTypes = zoomRoomTypes.replaceAll(" ", "");
-    }
-
-    /**
-     * Retrieves {@code {@link #metricsRetrievalTimeout}}
-     *
-     * @return value of {@link #metricsRetrievalTimeout}
-     */
-    public long getMetricsRetrievalTimeout() {
-        return metricsRetrievalTimeout;
-    }
-
-    /**
-     * Sets {@code metricsRetrievalTimeout}
-     *
-     * @param metricsRetrievalTimeout the {@code long} field
-     */
-    public void setMetricsRetrievalTimeout(long metricsRetrievalTimeout) {
-        this.metricsRetrievalTimeout = Math.max(defaultMetricsTimeout, metricsRetrievalTimeout);
-    }
-
-    /**
-     * Retrieves {@code {@link #liveMeetingDetailsRetrievalTimeout }}
-     *
-     * @return value of {@link #liveMeetingDetailsRetrievalTimeout}
-     * @since 1.0.1
-     */
-    public long getLiveMeetingDetailsRetrievalTimeout() {
-        return liveMeetingDetailsRetrievalTimeout;
-    }
-
-    /**
-     * Sets {@code activeConferenceDetailsRetrievalTimeout}
-     *
-     * @param liveMeetingDetailsRetrievalTimeout the {@code long} field
-     */
-    public void setLiveMeetingDetailsRetrievalTimeout(long liveMeetingDetailsRetrievalTimeout) {
-        this.liveMeetingDetailsRetrievalTimeout = liveMeetingDetailsRetrievalTimeout;
-    }
-
-    /**
-     * Retrieves {@code {@link #roomUserDetailsRetrievalTimeout }}
-     *
-     * @return value of {@link #roomUserDetailsRetrievalTimeout}
-     */
-    public long getRoomUserDetailsRetrievalTimeout() {
-        return roomUserDetailsRetrievalTimeout;
-    }
-
-    /**
-     * Sets {@code userDetailsRetrievalTimeout}
-     *
-     * @param roomUserDetailsRetrievalTimeout the {@code long} field
-     */
-    public void setRoomUserDetailsRetrievalTimeout(long roomUserDetailsRetrievalTimeout) {
-        this.roomUserDetailsRetrievalTimeout = Math.max(defaultUserDetailsTimeout, roomUserDetailsRetrievalTimeout);
-    }
-
-    /**
-     * Retrieves {@code {@link #roomSettingsRetrievalTimeout}}
-     *
-     * @return value of {@link #roomSettingsRetrievalTimeout}
-     */
-    public long getRoomSettingsRetrievalTimeout() {
-        return roomSettingsRetrievalTimeout;
-    }
-
-    /**
-     * Sets {@code roomSettingsRetrievalTimeout}
-     *
-     * @param roomSettingsRetrievalTimeout the {@code long} field
-     */
-    public void setRoomSettingsRetrievalTimeout(long roomSettingsRetrievalTimeout) {
-        this.roomSettingsRetrievalTimeout = Math.max(defaultRoomSettingsTimeout, roomSettingsRetrievalTimeout);
-    }
-
-    /**
-     * Retrieves {@code {@link #roomDevicesRetrievalTimeout}}
-     *
-     * @return value of {@link #roomDevicesRetrievalTimeout}
-     */
-    public long getRoomDevicesRetrievalTimeout() {
-        return roomDevicesRetrievalTimeout;
-    }
-
-    /**
-     * Sets {@code roomDevicesRetrievalTimeout}
-     *
-     * @param roomDevicesRetrievalTimeout the {@code long} field
-     */
-    public void setRoomDevicesRetrievalTimeout(long roomDevicesRetrievalTimeout) {
-        this.roomDevicesRetrievalTimeout = Math.max(defaultRoomDevicesTimeout, roomDevicesRetrievalTimeout);
-    }
-
-    /**
-     * Retrieves {@code {@link #displayRoomSettings}}
-     *
-     * @return value of {@link #displayRoomSettings}
-     */
-    public boolean isDisplayRoomSettings() {
-        return displayRoomSettings;
-    }
-
-    /**
-     * Sets {@code displayRoomSettings}
-     *
-     * @param displayRoomSettings the {@code boolean} field
-     */
-    public void setDisplayRoomSettings(boolean displayRoomSettings) {
-        this.displayRoomSettings = displayRoomSettings;
-    }
-
-    /**
-     * Retrieves {@code {@link #displayAccountSettings}}
-     *
-     * @return value of {@link #displayAccountSettings}
-     */
-    public boolean isDisplayAccountSettings() {
-        return displayAccountSettings;
-    }
-
-    /**
-     * Sets {@code displayAccountSettings}
-     *
-     * @param displayAccountSettings the {@code boolean} field
-     */
-    public void setDisplayAccountSettings(boolean displayAccountSettings) {
-        this.displayAccountSettings = displayAccountSettings;
-    }
-
-    /**
-     * Build an instance of ZoomRoomsAggregatorCommunicator
-     * Setup aggregated devices processor, initialize adapter properties
-     *
-     * @throws IOException if unable to locate mapping ymp file or properties file
-     */
-    public ZoomRoomsAggregatorCommunicator() throws IOException {
-        Map<String, PropertiesMapping> mapping = new PropertiesMappingParser().loadYML("mapping/model-mapping.yml", getClass());
-        aggregatedDeviceProcessor = new AggregatedDeviceProcessor(mapping);
-        adapterProperties = new Properties();
-        adapterProperties.load(getClass().getResourceAsStream("/version.properties"));
-
-        executorService = Executors.newFixedThreadPool(executorServiceThreadCount);
-        executorService.submit(deviceDataLoader = new ZoomRoomsDeviceDataLoader());
-    }
-
-    /**
-     * {@inheritDoc}
-     * <p>
-     * Additional interceptor to RestTemplate that checks the amount of requests left for metrics endpoints
-     */
-    @Override
-    protected RestTemplate obtainRestTemplate() throws Exception {
-        RestTemplate restTemplate = super.obtainRestTemplate();
-
-        List<ClientHttpRequestInterceptor> interceptors = restTemplate.getInterceptors();
-        if (!interceptors.contains(zoomRoomsHeaderInterceptor))
-            interceptors.add(zoomRoomsHeaderInterceptor);
-
-        final HttpClient httpClient = HttpClients.custom()
-                .setDefaultRequestConfig(RequestConfig.custom()
-                        .setCookieSpec(StandardCookieSpec.RELAXED).build())
-                .build();
-
-        restTemplate.setRequestFactory(
-                new HttpComponentsClientHttpRequestFactory(httpClient)
-        );
-        return restTemplate;
-    }
-
-    /**
-     * {@inheritDoc}
-     *
-     * OAuth based authorization
-     */
-    @Override
-    protected void authenticate() throws Exception {
-        generateAccessToken();
-    }
-
-    /**
-     * {@inheritDoc}
-     */
-    @Override
-    public void controlProperty(ControllableProperty controllableProperty) throws Exception {
-        String roomId = controllableProperty.getDeviceId();
-        String property = controllableProperty.getProperty();
-        Object value = controllableProperty.getValue();
-
-        if (!StringUtils.isNullOrEmpty(roomId) && !StringUtils.isNullOrEmpty(property)) {
-            boolean controlValidated = false;
-
-            try {
-                if (property.startsWith(ROOM_CONTROLS_MEETING_SETTINGS_GROUP) || property.startsWith(ROOM_CONTROLS_ALERT_SETTINGS_GROUP)) {
-                    Setting setting = Setting.fromString(ZoomRoomsSetting.valueOf(property.split("#")[1]).toString());
-                    if (setting == null) {
-                        throw new IllegalArgumentException("Invalid property name provided: " + property);
-                    }
-                    String settingValue;
-                    if (property.endsWith(ZoomRoomsSetting.BatteryPercentage.name())) {
-                        // BatteryPercentage is a Numeric controllable property
-                        settingValue = String.valueOf(value);
-                    } else {
-                        settingValue = normalizeSettingData(value);
-                    }
-                    updateRoomSetting(roomId, setting.getSettingName(), settingValue, setting.getSettingType(), setting.getParentNode());
-                    controlValidated = true;
-                    return;
-                } else if (property.startsWith(ACCOUNT_CONTROLS_MEETING_SETTINGS_GROUP) || property.startsWith(ACCOUNT_CONTROLS_ALERT_SETTINGS_GROUP)) {
-                    Setting setting = Setting.fromString(ZoomRoomsSetting.valueOf(property.split("#")[1]).toString());
-                    if (setting == null) {
-                        throw new IllegalArgumentException("Invalid property name provided: " + property);
-                    }
-                    String settingValue = normalizeSettingData(value);
-                    updateAccountSettings(setting.getSettingName(), settingValue, setting.getSettingType(), setting.getParentNode());
-                    controlValidated = true;
-                    return;
-                } else {
-                    if (logger.isWarnEnabled()) {
-                        logger.warn(String.format("Controllable Property %s is unsupported", property));
-                    }
-                }
-            } finally {
-                if (controlValidated) {
-                    updateCachedControllablePropertyValue(roomId, property, String.valueOf(value));
-                }
-            }
-        }
-    }
-
-    /**
-     * {@inheritDoc}
-     */
-    @Override
-    public void controlProperties(List<ControllableProperty> controllablePropertyList) throws Exception {
-        if (CollectionUtils.isEmpty(controllablePropertyList)) {
-            throw new IllegalArgumentException("Controllable properties cannot be null or empty");
-        }
-        for (ControllableProperty controllableProperty : controllablePropertyList) {
-            controlProperty(controllableProperty);
-        }
-    }
-
-    /**
-     * {@inheritDoc}
-     */
-    @Override
-    public List<Statistics> getMultipleStatistics() throws Exception {
-        updateValidRetrieveStatisticsTimestamp();
-        if (StringUtils.isNullOrEmpty(oAuthAccessToken)) {
-            logDebugMessage("Unable to find oAuthAccessToken, regenerating.");
-            authorizationLock.lock();
-            try {
-                authenticate();
-            } finally {
-                authorizationLock.unlock();
-            }
-        }
-        Map<String, String> statistics = new HashMap<>();
-        ExtendedStatistics extendedStatistics = new ExtendedStatistics();
-        Map<String, String> dynamicStatistics = new HashMap<>();
-
-        List<AdvancedControllableProperty> accountSettingsControls = new ArrayList<>();
-        if (displayAccountSettings) {
-            JsonNode meetingSettings = retrieveAccountSettings("meeting");
-            if (meetingSettings != null) {
-                aggregatedDeviceProcessor.applyProperties(statistics, accountSettingsControls, retrieveAccountSettings("meeting"), "AccountMeetingSettings");
-            }
-            JsonNode alertSettings = retrieveAccountSettings("alert");
-            if (alertSettings != null) {
-                aggregatedDeviceProcessor.applyProperties(statistics, accountSettingsControls, retrieveAccountSettings("alert"), "AccountAlertSettings");
-            }
-            // if the property isn't there - we should not display this control and its label
-            accountSettingsControls.removeIf(advancedControllableProperty -> {
-                String value = String.valueOf(advancedControllableProperty.getValue());
-                if (StringUtils.isNullOrEmpty(value)) {
-                    statistics.remove(advancedControllableProperty.getName());
-                    return true;
-                }
-                return false;
-            });
-        }
-
-        statistics.put(ADAPTER_VERSION, adapterProperties.getProperty("mock.aggregator.version"));
-        statistics.put(ADAPTER_BUILD_DATE, adapterProperties.getProperty("mock.aggregator.build.date"));
-
-        long adapterUptime = System.currentTimeMillis() - adapterInitializationTimestamp;
-        statistics.put(ADAPTER_UPTIME_MIN, String.valueOf(adapterUptime / (1000*60)));
-        statistics.put(ADAPTER_UPTIME, normalizeUptime(adapterUptime/1000));
-
-        if (lastMonitoringCycleDuration != null) {
-            dynamicStatistics.put("LastMonitoringCycleDuration(s)", String.valueOf(lastMonitoringCycleDuration));
-        }
-        dynamicStatistics.put("MonitoredDevicesTotal", String.valueOf(aggregatedDevices.size()));
-
-        knownErrors.forEach((key, value) -> statistics.put("Errors#" + key, value));
-        if (metricsRateLimitRemaining != null) {
-            statistics.put("DashboardMetricsDailyRateLimitRemaining", String.valueOf(metricsRateLimitRemaining));
-        }
-
-        extendedStatistics.setDynamicStatistics(dynamicStatistics);
-        extendedStatistics.setStatistics(statistics);
-        extendedStatistics.setControllableProperties(accountSettingsControls);
-        return Collections.singletonList(extendedStatistics);
-    }
-
-    /**
-     * {@inheritDoc}
-     */
-    @Override
-    protected void internalInit() throws Exception {
-        logDebugMessage("Internal init is called.");
-        adapterInitializationTimestamp = System.currentTimeMillis();
-        setBaseUri(BASE_ZOOM_URL);
-        // To synchronize with the format that Zoom API provides
-        dateFormat.setTimeZone(TimeZone.getTimeZone("GMT"));
-
-        long currentTimestamp = System.currentTimeMillis();
-        validDeviceMetaDataRetrievalPeriodTimestamp = currentTimestamp;
-        validMetricsDataRetrievalPeriodTimestamp = currentTimestamp;
-        validRetrieveStatisticsTimestamp = System.currentTimeMillis() + retrieveStatisticsTimeOut;
-        serviceRunning = true;
-        super.internalInit();
-    }
-
-    /**
-     * {@inheritDoc}
-     */
-    @Override
-    protected void internalDestroy() {
-        logDebugMessage("Internal destroy is called.");
-        try {
-            serviceRunning = false;
-            oAuthAccessToken = null;
-            if (deviceDataLoader != null) {
-                deviceDataLoader.stop();
-                deviceDataLoader = null;
-            }
-
-            dataCollectorOperationsLock.lock();
-            try {
-                if (executorService != null) {
-                    executorService.shutdownNow();
-                    executorService = null;
-                }
-            } finally {
-                dataCollectorOperationsLock.unlock();
-            }
-            devicesExecutionPool.forEach(future -> future.cancel(true));
-            devicesExecutionPool.clear();
-
-            aggregatedDevices.clear();
-            zoomRoomsMetricsData.clear();
-            validUserDetailsDataRetrievalPeriodTimestamps.clear();
-            validRoomDevicesDataRetrievalPeriodTimestamps.clear();
-            validRoomSettingsDataRetrievalPeriodTimestamps.clear();
-            validLiveMeetingsDataRetrievalPeriodTimestamps.clear();
-        } catch (Exception e) {
-            logger.error("Error while adapter internalDestroy operation", e);
-        } finally {
-            super.internalDestroy();
-        }
-    }
-
-    /**
-     * {@inheritDoc}
-     * <p>
-     * Zoom api endpoint does not have ICMP available, so this workaround is needed to provide
-     * ping latency information to Symphony
-     */
-    @Override
-    public int ping() throws Exception {
-        if (isInitialized()) {
-            long pingResultTotal = 0L;
-
-            for (int i = 0; i < this.getPingAttempts(); i++) {
-                long startTime = System.currentTimeMillis();
-
-                try (Socket puSocketConnection = new Socket(this.getHost(), this.getPort())) {
-                    puSocketConnection.setSoTimeout(this.getPingTimeout());
-
-                    if (puSocketConnection.isConnected()) {
-                        long pingResult = System.currentTimeMillis() - startTime;
-                        pingResultTotal += pingResult;
-                        if (this.logger.isTraceEnabled()) {
-                            this.logger.trace(String.format("PING OK: Attempt #%s to connect to %s on port %s succeeded in %s ms", i + 1, this.getHost(), this.getPort(), pingResult));
-                        }
-                    } else {
-                        logDebugMessage(String.format("PING DISCONNECTED: Connection to %s did not succeed within the timeout period of %sms", this.getHost(), this.getPingTimeout()));
-                        return this.getPingTimeout();
-                    }
-                } catch (SocketTimeoutException tex) {
-                    logDebugMessage(String.format("PING TIMEOUT: Connection to %s did not succeed within the timeout period of %sms", this.getHost(), this.getPingTimeout()));
-                    return this.getPingTimeout();
-                }
-            }
-            return Math.max(1, Math.toIntExact(pingResultTotal / this.getPingAttempts()));
-        } else {
-            throw new IllegalStateException("Cannot use device class without calling init() first");
-        }
-    }
-
-    /**
-     * {@inheritDoc}
-     */
-    @Override
-    protected HttpHeaders putExtraRequestHeaders(HttpMethod httpMethod, String uri, HttpHeaders headers) throws Exception {
-        headers.add("Content-Type", "application/json");
-        if (uri.contains(ZOOM_ROOM_OAUTH_URL)) {
-            String oauthPair = getLogin() + ":" + getPassword(); // ClientId:ClientSecret in OAuth flow
-            logDebugMessage("Attempt to generate OAuth token with credentials: " + oauthPair);
-            headers.add("Authorization", "Basic " + Base64.getEncoder().encodeToString(oauthPair.getBytes(StandardCharsets.UTF_8)));
-        } else {
-            headers.add("Authorization", "Bearer " + oAuthAccessToken);
-        }
-        return super.putExtraRequestHeaders(httpMethod, uri, headers);
-    }
-
-    /**
-     * {@inheritDoc}
-     */
-    @Override
-    public List<AggregatedDevice> retrieveMultipleStatistics() throws Exception {
-        logger.debug("ZoomRooms: Retrieve multiple statistics call");
-        logDebugMessage(String.format("Adapter initialized: %s, executorService exists: %s, DataLoader running: %s, devicesExecutionPool: %s, dataLoader idle: %s", isInitialized(), executorService != null, deviceDataLoader.isInProgress(), devicesExecutionPool.size(), deviceDataLoader.isIdle()));
-        if (StringUtils.isNullOrEmpty(oAuthAccessToken)) {
-            logDebugMessage("Unable to find oAuthAccessToken, regenerating.");
-            authorizationLock.lock();
-            try {
-                authenticate();
-            } finally {
-                authorizationLock.unlock();
-            }
-        }
-        updateValidRetrieveStatisticsTimestamp();
-//        logDebugMessage(String.format("Adapter initialized: %s, executorService exists: %s, DataLoader running: %s, devicesExecutionPool: %s, dataLoader idle: %s", isInitialized(), executorService != null, deviceDataLoader.isInProgress(), devicesExecutionPool.size(), deviceDataLoader.isIdle()));
-        dataCollectorOperationsLock.lock();
-        try {
-            if (executorService == null) {
-                logger.warn("No executor service found, creating executor service.");
-                // Due to the bug that after changing properties on fly - the adapter is destroyed but adapter is not initialized properly,
-                // so executor service is not running. We need to make sure executorService exists
-                executorService = Executors.newFixedThreadPool(executorServiceThreadCount);
-                executorService.submit(deviceDataLoader = new ZoomRoomsDeviceDataLoader());
-                serviceRunning = true;
-            } else if (deviceDataLoader.isIdle()) {
-                logger.warn("DeviceDataLoader is in idle state.");
-                //TODO: uncomment this for 1.2.7
-//                logger.warn("DeviceDataLoader is in idle state, restarting.");
-//                if (!executorService.isShutdown()) {
-//                    executorService.shutdownNow();
-//                }
-//                if (deviceDataLoader != null) {
-//                    deviceDataLoader.stop();
-//                }
-//                executorService = Executors.newFixedThreadPool(executorServiceThreadCount);
-//                executorService.submit(deviceDataLoader = new ZoomRoomsDeviceDataLoader());
-//                serviceRunning = true;
-            }
-        } finally {
-            dataCollectorOperationsLock.unlock();
-        }
-        logDebugMessage(String.format("Aggregator Multiple statistics requested. Aggregated Devices collected so far: %s. Runner thread running: %s. Executor terminated: %s",
-                    aggregatedDevices.size(), serviceRunning, executorService.isTerminated()));
-
-        long currentTimestamp = System.currentTimeMillis();
-        nextDevicesCollectionIterationTimestamp = currentTimestamp;
-        logDebugMessage("Zoom Rooms Collected Devices: " + aggregatedDevices.values());
-
-        for (AggregatedDevice aggregatedDevice: aggregatedDevices.values()) {
-            aggregatedDevice.setTimestamp(currentTimestamp);
-            logDebugMessage("Updating Zoom Room Devices InCall Status");
-
-            Map<String, String> properties = aggregatedDevice.getProperties();
-            boolean callStatus = properties.containsKey(METRICS_ROOM_STATUS) && DeviceStatus.isInCall(properties.get(METRICS_ROOM_STATUS));
-            try {
-                logDebugMessage(String.format("Updating %s device call status to %s", aggregatedDevice.getDeviceId(), callStatus));
-                setRoomInCall(aggregatedDevice, callStatus);
-
-                Boolean deviceOnline = aggregatedDevice.getDeviceOnline();
-                if (!deviceOnline) {
-                    properties.put(METRICS_DATA_DEVICE_UPTIME, "ZR Offline");
-                    properties.put(METRICS_DATA_DEVICE_UPTIME_MIN, "ZR Offline");
-                }
-            } catch (Exception e) {
-                logger.error("An error occurred during call status setting for room " + aggregatedDevice.getDeviceId() + ":" + callStatus, e);
-            }
-        }
-        if (knownErrors.containsKey(LOGIN_ERROR_KEY)) {
-            // Need to call it here to still have all the operations running and make sure errors are checked.
-            // Otherwise, the runner will consider device paused
-            oAuthAccessToken = null;
-            throw new RuntimeException(knownErrors.get(LOGIN_ERROR_KEY));
-        }
-        return new ArrayList<>(aggregatedDevices.values());
-    }
-
-    /**
-     * Retrieve Zoom Rooms devices with basic information and save it to {@link #aggregatedDevices} collection
-     * Filter Zoom Rooms based on location id.
-     * In order to make it more user-friendly, it is expected that {@link #zoomRoomLocations} will contain
-     * csv list of Location Names, e.g "Country/Region1", "State1" etc.
-     * <p>
-     *
-     * @throws Exception if a communication error occurs
-     */
-    private void fetchDevicesList() throws Exception {
-        long currentTimestamp = System.currentTimeMillis();
-        if (validDeviceMetaDataRetrievalPeriodTimestamp > currentTimestamp) {
-            logDebugMessage(String.format("General devices metadata retrieval is in cooldown. %s seconds left",
-                    (validDeviceMetaDataRetrievalPeriodTimestamp - currentTimestamp) / 1000));
-            return;
-        }
-        validDeviceMetaDataRetrievalPeriodTimestamp = currentTimestamp + deviceMetaDataRetrievalTimeout;
-
-        List<String> retrievedRoomIds = new ArrayList<>();
-        fetchRooms(retrievedRoomIds);
-        aggregatedDevices.keySet().removeIf(existingDevice -> !retrievedRoomIds.contains(existingDevice) && !existingDevice.startsWith(ROOM_DEVICE_ID_PREFIX));
-
-        if (includeRoomDevices){
-            fetchRoomDevices(retrievedRoomIds);
-        }
-        // Remove rooms that were not populated by the API
-        if (retrievedRoomIds.isEmpty()) {
-            // If all the devices were not populated for any specific reason (no devices available, filtering, etc)
-            aggregatedDevices.clear();
-        }
-        aggregatedDevices.keySet().removeIf(deviceId -> !retrievedRoomIds.contains(deviceId));
-        nextDevicesCollectionIterationTimestamp = System.currentTimeMillis();
-
-        knownErrors.remove(ROOMS_LIST_RETRIEVAL_ERROR_KEY);
-        logDebugMessage("Fetched devices list: " + aggregatedDevices);
-    }
-
-    /**
-     * Retrieve Zoom Room devices and add them to an {@link #aggregatedDevices} list, with "room_device" prefix to the id
-     * @param retrievedRoomIds list of retrieved device ids to keep track of
-     * @throws Exception if any error occurs
-     * */
-    private void fetchRooms(List<String> retrievedRoomIds) throws Exception {
-        List<String> supportedLocationIds = new ArrayList<>();
-        boolean zoomRoomLocationsProvided = !StringUtils.isNullOrEmpty(zoomRoomLocations);
-        if (zoomRoomLocationsProvided) {
-            processPaginatedResponse(ZOOM_ROOM_LOCATIONS_URL, locationRequestPageSize, (roomLocations) -> {
-                if (!roomLocations.isNull() && roomLocations.has("locations")) {
-                    roomLocations = roomLocations.get("locations");
-
-                    if (roomLocations != null && roomLocations.isArray()) {
-                        for (JsonNode roomLocation : roomLocations) {
-                            Map<String, String> location = new HashMap<>();
-                            aggregatedDeviceProcessor.applyProperties(location, roomLocation, "RoomLocation");
-                            if (zoomRoomLocations.contains(location.get(LOCATION_NAME))) {
-                                supportedLocationIds.add(location.get(LOCATION_ID));
-                            }
-                        }
-                    }
-                }
-            });
-
-            logDebugMessage("Updated fetched locations. Supported locationIds: " + supportedLocationIds);
-        } else {
-            logDebugMessage("Locations filter is not provided, skipping room filtering by location.");
-        }
-
-        List<AggregatedDevice> zoomRooms = new ArrayList<>();
-        if (zoomRoomLocationsProvided) {
-            // if locations are provided, but not retrieved successfully
-            // (like if there was a typo or location that does not exist) - skip this step
-            if (!supportedLocationIds.isEmpty()) {
-                supportedLocationIds.forEach(locationId -> {
-                    try {
-                        processPaginatedZoomRoomsRetrieval(locationId, zoomRooms);
-                    } catch (Exception e) {
-                        throw new RuntimeException("Unable to retrieve Zoom Room entries by given locationId: " + locationId, e);
-                    }
-                });
-            }
-        } else {
-            processPaginatedZoomRoomsRetrieval(null, zoomRooms);
-        }
-
-        zoomRooms.forEach(aggregatedDevice -> {
-            String deviceId = aggregatedDevice.getDeviceId();
-            retrievedRoomIds.add(deviceId);
-            if (aggregatedDevices.containsKey(deviceId)) {
-                aggregatedDevices.get(deviceId).setDeviceOnline(aggregatedDevice.getDeviceOnline());
-            } else {
-                aggregatedDevices.put(deviceId, aggregatedDevice);
-            }
-        });
-
-        logDebugMessage("Updated ZoomRooms devices metadata: " + aggregatedDevices);
-    }
-
-    /**
-     * Retrieve Zoom Room devices and add them to an {@link #aggregatedDevices} list, with "room_device" prefix to the id 0
-     *
-     * @param retrievedRoomIds list to add room ids to
-     * */
-    private void fetchRoomDevices(List<String> retrievedRoomIds) throws Exception {
-        for(String roomId: aggregatedDevices.keySet()) {
-            retrievedRoomIds.addAll(updateAndRetrieveRoomDevices(roomId));
-        }
-    }
-
-    /**
-     * Retrieve information of cached room devices and update it
-     *
-     * @param roomId to update room devices for
-     * @return list of collected deviceIds
-     * @throws Exception if an error occurs during zoom API communication
-     * */
-    private List<String> updateAndRetrieveRoomDevices(String roomId) throws Exception {
-        List<String> collectedDeviceIds = new ArrayList<>();
-        if (roomId.startsWith(ROOM_DEVICE_ID_PREFIX)) {
-            return collectedDeviceIds;
-        }
-        processPaginatedResponse(String.format(ZOOM_ROOM_DEVICES_URL, roomId), roomRequestPageSize, roomDevice -> {
-            ArrayNode devices = (ArrayNode) roomDevice.at(DEVICES_PATH);
-            if (!devices.isMissingNode() && !devices.isEmpty()) {
-                devices.forEach(jsonNode -> {
-                    AggregatedDevice device = new AggregatedDevice();
-                    Map<String, String> deviceProperties = new HashMap<>();
-
-                    String deviceId = jsonNode.at(ID_PATH).asText();
-                    if (StringUtils.isNullOrEmpty(deviceId)){
-                        return;
-                    }
-                    device.setDeviceId(deviceId);
-
-                    String serialNumber = jsonNode.at(SERIAL_NUMBER_PATH).asText();
-                    String deviceHostname = jsonNode.at(HOSTNAME_PATH).asText();
-                    String roomName = jsonNode.at(ROOM_NAME_PATH).asText();
-                    if (StringUtils.isNotNullOrEmpty(deviceHostname)) {
-                        device.setDeviceName(String.format(ROOM_DEVICE_NAME_PATTERN, roomName, deviceHostname));
-                    } else {
-                        device.setDeviceName(String.format(ROOM_DEVICE_NAME_PATTERN, roomName, serialNumber));
-                    }
-
-                    device.setSerialNumber(serialNumber);
-                    device.setCategory(jsonNode.at(TYPE_PATH).asText());
-                    device.setDeviceModel(jsonNode.at(MODEL_PATH).asText());
-                    device.setDeviceOnline(DeviceStatus.isOnline(jsonNode.at(STATUS_PATH).asText()));
-                    List<String> macAddresses = new ArrayList<>();
-                    for(JsonNode macAddress: jsonNode.at(MAC_ADDRESS_PATH)){
-                        macAddresses.add(validateAndFormatMACAddress(macAddress.asText()));
-                    }
-                    device.setMacAddresses(macAddresses);
-
-                    deviceProperties.put(DEVICE_SYSTEM_KEY, jsonNode.at(SYSTEM_PATH).asText());
-                    deviceProperties.put(DEVICE_APP_VERSION_KEY, jsonNode.at(APP_VERSION_PATH).asText());
-                    deviceProperties.put(DEVICE_FIRMWARE_KEY, jsonNode.at(FIRMWARE_PATH).asText());
-                    deviceProperties.put(DEVICE_IP_ADDRESS_KEY, jsonNode.at(IP_ADDRESS_PATH).asText());
-                    deviceProperties.put(DEVICE_DEVICE_TYPE_KEY, jsonNode.at(TYPE_PATH).asText());
-                    deviceProperties.put("UpdateTime", String.valueOf(new Date()));
-                    deviceProperties.put("ZoomRoomId", roomId);
-                    device.setProperties(deviceProperties);
-
-                    String roomDeviceId = ROOM_DEVICE_ID_PREFIX + device.getDeviceId();
-                    if (includeRoomDevicesInCalls) {
-                        AggregatedDevice parentDevice = aggregatedDevices.get(roomId);
-                        applyParentEndpointStatisticsToDevice(parentDevice, device);
-                    }
-                    collectedDeviceIds.add(roomDeviceId);
-                    aggregatedDevices.put(roomDeviceId, device);
-                });
-            }
-        });
-        return collectedDeviceIds;
-    }
-
-    /**
-     *
-     * */
-    private void applyParentEndpointStatisticsToDevice(AggregatedDevice parentDevice, AggregatedDevice childDevice) {
-        if (parentDevice != null) {
-            List<Statistics> roomStatistics = parentDevice.getMonitoredStatistics();
-            if (roomStatistics != null) {
-                if (roomStatistics.isEmpty()) {
-                    childDevice.setMonitoredStatistics(roomStatistics);
-                } else {
-                    for (Statistics statistics : roomStatistics) {
-                        if (statistics instanceof EndpointStatistics) {
-                            childDevice.setMonitoredStatistics(Collections.singletonList(statistics));
-                        }
-                    }
-                }
-            }
-        }
-    }
-    /**
-     * Format mac addresses of different formats to match a single pattern 00:00:00:00:00:00
-     *
-     * @param macAddress original macAddress
-     * @return formatted mac address
-     * */
-    private String validateAndFormatMACAddress(String macAddress) {
-        macAddress = macAddress.replaceAll("[^a-zA-Z0-9]", "");
-        StringBuilder res = new StringBuilder();
-        for (int i = 0; i < 6; i++) {
-            if (i != 5) {
-                res.append(macAddress, i * 2, (i + 1) * 2).append(":");
-            } else {
-                res.append(macAddress.substring(i * 2));
-            }
-        }
-        return res.toString();
-    }
-
-    /**
-     * {@inheritDoc}
-     */
-    @Override
-    public List<AggregatedDevice> retrieveMultipleStatistics(List<String> list) throws Exception {
-        return retrieveMultipleStatistics()
-                .stream()
-                .filter(aggregatedDevice -> list.contains(aggregatedDevice.getDeviceId()))
-                .collect(Collectors.toList());
-    }
-
-    /**
-     * Retrieve list of ZoomRooms available
-     *
-     * @param locationId id if a location to filter rooms for. Null or empty if none should be applied
-     * @param nextPageToken token to reference the next page. Null or empty if shouldn't be applied
-     * @return response pair of JsonNode and next_page_token
-     * @throws Exception if a communication error occurs
-     */
-    private Pair<JsonNode, String> retrieveZoomRooms(String locationId, String nextPageToken) throws Exception {
-        StringBuilder queryString = new StringBuilder();
-        if (!StringUtils.isNullOrEmpty(zoomRoomTypes)) {
-            queryString.append("&type=").append(zoomRoomTypes);
-        }
-        if (!StringUtils.isNullOrEmpty(locationId)) {
-            queryString.append("&location_id=").append(locationId);
-        }
-        if (!StringUtils.isNullOrEmpty(nextPageToken)) {
-            queryString.append("&next_page_token=").append(nextPageToken);
-        }
-        JsonNode response = doGetWithRetry(String.format(ZOOM_ROOMS_URL, roomRequestPageSize) + queryString);
-
-        if (response == null) {
-            return Pair.of(null, null);
-        }
-        return Pair.of(response, response.at("/next_page_token").asText());
-    }
-
-    /**
-     * Retrieve ZoomRooms user details
-     *
-     * @param userId id of a room user
-     * @return response JsonNode
-     * @throws Exception if a communication error occurs
-     */
-    private JsonNode retrieveUserDetails(String userId) throws Exception {
-        return doGetWithRetry(String.format(ZOOM_USER_DETAILS_URL, userId));
-    }
-
-    /**
-     * If addressed too frequently, Zoom API may respond with 429 code, meaning that the call rate per second was reached.
-     * Normally it would rarely happen due to the request rate limit, but when it does happen - adapter must retry the
-     * attempts of retrieving needed information. This method retries up to 10 times with 500ms timeout in between
-     *
-     * @param url to retrieve data from
-     * @return JsonNode response body
-     * @throws Exception if a communication error occurs
-     */
-    private JsonNode doGetWithRetry(String url) throws Exception {
-        int retryAttempts = 0;
-        Exception lastError = null;
-        boolean criticalError = false;
-        while (retryAttempts++ < 10 && serviceRunning) {
-            try {
-                return doGet(url, JsonNode.class);
-            } catch (IllegalStateException ise) {
-                lastError = ise;
-                logger.error("IllegalStateException during executing doGet RestCommunicator request, resetting the connection.", ise);
-                disconnect();
-                connect();
-            } catch (CommandFailureException e) {
-                //TODO propagate 429 on top, so API Error is reported? (make optional)
-                lastError = e;
-                if (e.getStatusCode() != 429) {
-                    // Might be 401, 403 or any other error code here so the code will just get stuck
-                    // cycling this failed request until it's fixed. So we need to skip this scenario.
-                    criticalError = true;
-                    logger.error(String.format("ZoomRooms API error %s while retrieving %s data", e.getStatusCode(), url), e);
-                    break;
-                }
-            } catch (FailedLoginException fle) {
-                lastError = fle;
-                criticalError = true;
-                break;
-            } catch (Exception e) {
-                lastError = e;
-                // if service is running, log error
-                if (serviceRunning) {
-                    criticalError = true;
-                    logger.error(String.format("ZoomRooms API error while retrieving %s data", url), e);
-                }
-                break;
-            }
-            TimeUnit.MILLISECONDS.sleep(200);
-        }
-
-        if (retryAttempts == 10 && serviceRunning || criticalError) {
-            // if we got here, all 10 attempts failed, or this is a login error that doesn't imply retry attempts
-            if (lastError instanceof CommandFailureException) {
-                int code = ((CommandFailureException)lastError).getStatusCode();
-                if (code == HttpStatus.UNAUTHORIZED.value() || code == HttpStatus.FORBIDDEN.value()) {
-                    String errorMessage = String.format("Unauthorized to perform the request %s: %s", url, lastError.getLocalizedMessage());
-                    transformAndSaveException(new FailedLoginException(errorMessage));
-                    return null;
-                }
-                transformAndSaveException(lastError);
-            } else if (lastError instanceof FailedLoginException) {
-                String errorMessage = String.format("Unauthorized to perform the request %s: %s", url, lastError.getLocalizedMessage());
-                transformAndSaveException(new FailedLoginException(errorMessage));
-                throw lastError;
-            } else {
-                transformAndSaveException(lastError);
-            }
-        }
-        return null;
-    }
-
-    /**
-     * Retrieve zoom rooms with support of the ZoomRoom API pagination (next page token)
-     *
-     * @param locationId to filter rooms based on locations
-     * @param zoomRooms to save all retrieved rooms to
-     * @throws Exception if any communication error occurs
-     * */
-    private void processPaginatedZoomRoomsRetrieval(String locationId, List<AggregatedDevice> zoomRooms) throws Exception {
-        boolean hasNextPage = true;
-        String nextPageToken = null;
-        Pair<JsonNode, String> response;
-        while(hasNextPage) {
-            logDebugMessage(String.format("Receiving page with next_page_token: %s", nextPageToken));
-            response = retrieveZoomRooms(locationId, nextPageToken);
-            if (response.getLeft() == null) {
-                return;
-            }
-            nextPageToken = response.getRight();
-            hasNextPage = StringUtils.isNotNullOrEmpty(nextPageToken);
-            zoomRooms.addAll(aggregatedDeviceProcessor.extractDevices(response.getLeft()));
-        }
-    }
-
-    /**
-     * Process the response that implies possibility of having more than 1 page in total.
-     * Whenever there are more pages - next_page_token property is used for the next page reference
-     *
-     * @param url to fetch
-     * @param pageSize to have consistent page size response
-     * @param processor interface that grants correct page response processing
-     * @throws Exception if communication error occurs
-     * */
-    private void processPaginatedResponse(String url, int pageSize, PaginatedResponseProcessor processor) throws Exception {
-        JsonNode roomLocations;
-        boolean hasNextPage = true;
-        String nextPageToken = null;
-        while(hasNextPage) {
-            logDebugMessage(String.format("Receiving page with next_page_token: %s", nextPageToken));
-            if (StringUtils.isNullOrEmpty(nextPageToken)) {
-                roomLocations = doGetWithRetry(String.format(url, pageSize));
-            } else {
-                roomLocations = doGetWithRetry(String.format(url + "&next_page_token=" + nextPageToken, pageSize));
-            }
-            if (roomLocations == null) {
-                hasNextPage = false;
-                continue;
-            }
-            nextPageToken = roomLocations.at("/next_page_token").asText();
-            hasNextPage = StringUtils.isNotNullOrEmpty(nextPageToken);
-            processor.process(roomLocations);
-        }
-    }
-    /**
-     * Populate ZoomRooms with properties: metrics, devices, controls etc.
-     *
-     * @param roomId Id of zoom room
-     * @throws Exception if any error occurs
-     */
-    private void populateDeviceDetails(String roomId) throws Exception {
-        logDebugMessage("Fetching room details for device " + roomId);
-        AggregatedDevice aggregatedZoomRoomDevice = aggregatedDevices.get(roomId);
-        if (aggregatedZoomRoomDevice == null) {
-            logDebugMessage("Unable to find cached room with id " + roomId);
-            return;
-        }
-        // To restore properties that were here before, but to override the rest
-        Map<String, String> properties = new HashMap<>(aggregatedZoomRoomDevice.getProperties());
-
-        Map<String, String> roomMetricsProperties = zoomRoomsMetricsData.get(roomId);
-
-        if (roomMetricsProperties != null) {
-            cleanupStaleProperties(properties, ROOM_STATUS_GROUP);
-
-            Map<String, String> processedMetricsProperties = new HashMap<>();
-            Map<String, String> roomIssues = RoomStatusProcessor.processIssuesList(roomMetricsProperties.get(METRICS_ISSUES));
-            roomIssues.forEach((key, value) -> processedMetricsProperties.put(ROOM_STATUS_GROUP + key, value));
-
-            properties.putAll(processedMetricsProperties);
-            properties.putAll(roomMetricsProperties);
-            properties.remove(METRICS_ISSUES);
-        }
-
-        if (properties.containsKey(METRICS_ROOM_STATUS) && properties.get(METRICS_ROOM_STATUS).equals("InMeeting")) {
-            retrieveZoomRoomMetricsDetails(roomId, properties);
-            setRoomInCall(aggregatedZoomRoomDevice, true);
-        } else {
-            cleanupStaleProperties(properties, LIVE_MEETING_GROUP);
-            setRoomInCall(aggregatedZoomRoomDevice, false);
-        }
-
-        if (!excludePropertyGroups.contains("RoomUserDetails")) {
-            populateRoomUserDetails(aggregatedZoomRoomDevice.getSerialNumber(), properties);
-        }
-        List<AdvancedControllableProperty> controllableProperties = aggregatedZoomRoomDevice.getControllableProperties();
-        if (!excludePropertyGroups.contains("RoomDevices")) {
-            retrieveGroupedRoomDevicesInformation(roomId, properties);
-        }
-        if (!excludePropertyGroups.contains("RoomControlSettings")) {
-            populateRoomSettings(roomId, properties, controllableProperties);
-        }
-
-        if (includeRoomDevices) {
-            updateAndRetrieveRoomDevices(roomId);
-        }
-
-        aggregatedZoomRoomDevice.setProperties(properties);
-        aggregatedZoomRoomDevice.setControllableProperties(controllableProperties);
-    }
-
-    /**
-     * Set zoom room in call status
-     *
-     * @param aggregatedZoomRoomDevice device to change inCall status for
-     * @param inCall whether the device is in call or not
-     * */
-    private synchronized void setRoomInCall(AggregatedDevice aggregatedZoomRoomDevice, boolean inCall) {
-        if (!includeRoomsMetrics) {
-            logDebugMessage("includeRoomsMetrics configuration parameter is set to 'false', skipping Zoom Room inCall status update.");
-            return;
-        }
-        List<Statistics> statistics = aggregatedZoomRoomDevice.getMonitoredStatistics();
-
-        String roomId = aggregatedZoomRoomDevice.getDeviceId();
-        // if device is in the meeting - attempt to retrieve meeting details from the detailed metrics
-        // Also need to make sure we aren't trying to manipulate readonly collections
-        if (statistics != null) {
-            statistics = new ArrayList<>(statistics);
-        }
-        if (statistics == null) {
-            statistics = new ArrayList<>();
-        }
-        aggregatedZoomRoomDevice.setMonitoredStatistics(statistics);
-        statistics.clear();
-
-        EndpointStatistics endpointStatistics = new EndpointStatistics();
-        endpointStatistics.setInCall(inCall);
-        statistics.add(endpointStatistics);
-
-        // Update room devices also
-        if (includeRoomDevicesInCalls) {
-            aggregatedDevices.entrySet().stream().filter(deviceEntry -> deviceEntry.getKey().startsWith(ROOM_DEVICE_ID_PREFIX))
-                    .map(Map.Entry::getValue).forEach(aggregatedDevice -> {
-                Map<String, String> deviceProperties = aggregatedDevice.getProperties();
-                if (deviceProperties != null && roomId.equals(deviceProperties.get("ZoomRoomId"))) {
-                    applyParentEndpointStatisticsToDevice(aggregatedZoomRoomDevice, aggregatedDevice);
-                }
-            });
-        }
-    }
-
-    /**
-     * Add room user settings to device's properties. Check if retrieval is relevant based on {@link #validUserDetailsDataRetrievalPeriodTimestamps}
-     * value, stored with the {@param roomUserId}.
-     *
-     * @param roomUserId id of the room user to populate properties for
-     * @param properties map to add statistics to
-     */
-    private void populateRoomUserDetails(String roomUserId, Map<String, String> properties) throws Exception {
-        long currentTimestamp = System.currentTimeMillis();
-        Long dataRetrievalTimestamp = validUserDetailsDataRetrievalPeriodTimestamps.get(roomUserId);
-        long roomUserDetailsProperties = properties.keySet().stream().filter(s -> s.startsWith(ROOM_USER_DETAILS_GROUP)).count();
-        if (roomUserDetailsProperties > 0 && dataRetrievalTimestamp != null &&
-                dataRetrievalTimestamp > currentTimestamp) {
-            logDebugMessage(String.format("Room User details retrieval is in cooldown. %s seconds left",
-                    (dataRetrievalTimestamp - currentTimestamp) / 1000));
-            return;
-        }
-        validUserDetailsDataRetrievalPeriodTimestamps.put(roomUserId, currentTimestamp + roomUserDetailsRetrievalTimeout);
-
-        JsonNode roomUserDetails = retrieveUserDetails(roomUserId);
-        Map<String, String> roomUserProperties = new HashMap<>();
-
-        cleanupStaleProperties(properties, ROOM_USER_DETAILS_GROUP);
-
-        if (roomUserDetails != null) {
-            aggregatedDeviceProcessor.applyProperties(roomUserProperties, roomUserDetails, "RoomUserDetails");
-            properties.putAll(roomUserProperties);
-        }
-
-        logDebugMessage("Updated ZoomRooms user details: " + roomUserProperties);
-    }
-
-    /**
-     * Add room settings controls to device's properties. Check if retrieval is relevant based on {@link #validRoomDevicesDataRetrievalPeriodTimestamps}
-     * value, stored with the {@param roomId}.
-     *
-     * @param roomId                 id of the room to populate settings for
-     * @param properties             map to add statistics to
-     * @param controllableProperties list of controllable properties, to add controls to
-     */
-    private void populateRoomSettings(String roomId, Map<String, String> properties, List<AdvancedControllableProperty> controllableProperties) throws Exception {
-        if (!displayRoomSettings) {
-            logDebugMessage("Room settings retrieval is switched off by displayRoomSettings property.");
-            return;
-        }
-        Long dataRetrievalTimestamp = validRoomSettingsDataRetrievalPeriodTimestamps.get(roomId);
-        long currentTimestamp = System.currentTimeMillis();
-        long roomSettingsProperties = properties.keySet().stream().filter(s -> s.startsWith(ROOM_CONTROLS_ALERT_SETTINGS_GROUP) || s.startsWith(ROOM_CONTROLS_MEETING_SETTINGS_GROUP)).count();
-        if ((roomSettingsProperties > 0 && dataRetrievalTimestamp != null && dataRetrievalTimestamp > currentTimestamp)) {
-            logDebugMessage(String.format("Room settings retrieval is in cooldown. %s seconds left",
-                    (dataRetrievalTimestamp - currentTimestamp) / 1000));
-            return;
-        }
-        validRoomSettingsDataRetrievalPeriodTimestamps.put(roomId, currentTimestamp + roomSettingsRetrievalTimeout);
-
-        cleanupStaleProperties(properties, ROOM_CONTROLS_ALERT_SETTINGS_GROUP, ROOM_CONTROLS_MEETING_SETTINGS_GROUP);
-        cleanupStaleControls(controllableProperties, ROOM_CONTROLS_ALERT_SETTINGS_GROUP, ROOM_CONTROLS_MEETING_SETTINGS_GROUP);
-
-        Map<String, String> settingsProperties = new HashMap<>();
-        List<AdvancedControllableProperty> settingsControls = new ArrayList<>();
-
-        JsonNode meetingSettings = retrieveRoomSettings(roomId, "meeting");
-        if (meetingSettings != null) {
-            aggregatedDeviceProcessor.applyProperties(settingsProperties, settingsControls, meetingSettings, "RoomMeetingSettings");
-        }
-        JsonNode alertSettings = retrieveRoomSettings(roomId, "alert");
-        if (alertSettings != null) {
-            aggregatedDeviceProcessor.applyProperties(settingsProperties, settingsControls, alertSettings, "RoomAlertSettings");
-        }
-
-        /** TODO: this segment will be removed and moved completely to yml config after SYAL-625 is fixed */
-        if (alertSettings != null) {
-            JsonNode notificationSettings = alertSettings.get("notification");
-            if (notificationSettings != null) {
-                JsonNode batteryPercentageValue = notificationSettings.get("battery_percentage");
-                if (batteryPercentageValue != null) {
-                    int percentageValue = batteryPercentageValue.asInt();
-                    String batteryPercentagePropertyName = "RoomControlsAlertSettings#BatteryPercentage";
-                    settingsProperties.put(batteryPercentagePropertyName, String.valueOf(percentageValue));
-
-                    AdvancedControllableProperty batteryPercentage = new AdvancedControllableProperty();
-                    batteryPercentage.setType(new AdvancedControllableProperty.Numeric());
-                    batteryPercentage.setTimestamp(new Date());
-                    batteryPercentage.setValue(percentageValue);
-                    batteryPercentage.setName(batteryPercentagePropertyName);
-                    settingsControls.add(batteryPercentage);
-                }
-            }
-        }
-        /** /TODO */
-
-        // if the property isn't there - we should not display this control and its label
-        settingsControls.removeIf(advancedControllableProperty -> {
-            String value = String.valueOf(advancedControllableProperty.getValue());
-            if (StringUtils.isNullOrEmpty(value)) {
-                settingsProperties.remove(advancedControllableProperty.getName());
-                return true;
-            }
-            return false;
-        });
-
-        properties.putAll(settingsProperties);
-        controllableProperties.addAll(settingsControls);
-        logDebugMessage("Updated ZoomRooms room settings: " + settingsProperties);
-    }
-
-    /**
-     * Types of devices: ZoomRoomsComputer, Controller, SchedulingDisplay, ZoomRoomsControlSystem, CompanionWhiteboard
-     * Retrieve registered zoom room devices information, group it by type.
-     * Calculate number of online/offline devices, display online/offline devices operating systems and app versions.
-     *
-     * @param roomId     to get devices for
-     * @param properties to save properties to
-     * @throws Exception if any error occurs
-     */
-    private void retrieveGroupedRoomDevicesInformation(String roomId, Map<String, String> properties) throws Exception {
-        Long dataRetrievalTimestamp = validRoomDevicesDataRetrievalPeriodTimestamps.get(roomId);
-        long currentTimestamp = System.currentTimeMillis();
-        long roomDevicesProperties = properties.keySet().stream().filter(s -> s.startsWith(ROOM_DEVICES_GROUP)).count();
-        if (roomDevicesProperties > 0 && dataRetrievalTimestamp != null && dataRetrievalTimestamp > currentTimestamp) {
-            logDebugMessage(String.format("Room devices retrieval is in cooldown. %s seconds left",
-                    (dataRetrievalTimestamp - currentTimestamp) / 1000));
-            return;
-        }
-        validRoomDevicesDataRetrievalPeriodTimestamps.put(roomId, currentTimestamp + roomDevicesRetrievalTimeout);
-
-        JsonNode devices = retrieveRoomDevices(roomId);
-        Map<String, List<Map<String, String>>> deviceGroups = new HashMap<>();
-
-        if (devices != null && devices.isArray()) {
-            for (JsonNode deviceNode : devices) {
-                Map<String, String> roomDeviceProperties = new HashMap<>();
-                if (deviceNode != null) {
-                    aggregatedDeviceProcessor.applyProperties(roomDeviceProperties, deviceNode, "RoomDevice");
-                    aggregatedDevices.get(roomId).setDeviceOnline(DeviceStatus.isOnline(deviceNode.at("/status").asText()));
-                }
-
-                String deviceType = roomDeviceProperties.get(DEVICE_TYPE_PROPERTY);
-                if (!deviceGroups.containsKey(deviceType)) {
-                    deviceGroups.put(deviceType, new ArrayList<>());
-                }
-                deviceGroups.get(deviceType).add(roomDeviceProperties);
-            }
-
-            cleanupStaleProperties(properties, ROOM_DEVICES_GROUP);
-            // Process device groups
-            // Key is group, value is list of mapped properties
-            deviceGroups.forEach((key, value) -> {
-                List<String> onlineAppVersions = new ArrayList<>();
-                List<String> offlineAppVersions = new ArrayList<>();
-                List<String> onlineDeviceSystems = new ArrayList<>();
-                List<String> offlineDeviceSystems = new ArrayList<>();
-                int onlineDevicesTotal = 0;
-                int offlineDevicesTotal = 0;
-                for (Map<String, String> props : value) {
-                    String appVersion = props.get(APP_VERSION_PROPERTY);
-                    String deviceSystem = props.get(DEVICE_SYSTEM_PROPERTY);
-                    if (Objects.equals("Online", props.get(DEVICE_STATUS_PROPERTY))) {
-                        if (!StringUtils.isNullOrEmpty(appVersion)) {
-                            onlineAppVersions.add(String.format("%s [%s]", appVersion, deviceSystem));
-                        }
-                        if (!StringUtils.isNullOrEmpty(deviceSystem)) {
-                            onlineDeviceSystems.add(deviceSystem);
-                        }
-                        onlineDevicesTotal++;
-                    } else {
-                        if (!StringUtils.isNullOrEmpty(appVersion)) {
-                            offlineAppVersions.add(String.format("%s [%s]", appVersion, deviceSystem));
-                        }
-                        if (!StringUtils.isNullOrEmpty(deviceSystem)) {
-                            offlineDeviceSystems.add(deviceSystem);
-                        }
-                        offlineDevicesTotal++;
-                    }
-                }
-                properties.put(String.format(ROOM_DEVICES_TEMPLATE_PROPERTY, key, ONLINE_APP_VERSIONS_PROPERTY), String.join("; ", onlineAppVersions));
-                properties.put(String.format(ROOM_DEVICES_TEMPLATE_PROPERTY, key, OFFLINE_APP_VERSIONS_PROPERTY), String.join("; ", offlineAppVersions));
-                properties.put(String.format(ROOM_DEVICES_TEMPLATE_PROPERTY, key, ONLINE_DEVICE_SYSTEMS_PROPERTY), String.join("; ", onlineDeviceSystems));
-                properties.put(String.format(ROOM_DEVICES_TEMPLATE_PROPERTY, key, OFFLINE_DEVICE_SYSTEMS_PROPERTY), String.join("; ", offlineDeviceSystems));
-                properties.put(String.format(ROOM_DEVICES_TEMPLATE_PROPERTY, key, ONLINE_DEVICES_TOTAL_PROPERTY), String.valueOf(onlineDevicesTotal));
-                properties.put(String.format(ROOM_DEVICES_TEMPLATE_PROPERTY, key, OFFLINE_DEVICES_TOTAL_PROPERTY), String.valueOf(offlineDevicesTotal));
-            });
-        }
-        logDebugMessage("Updated ZoomRooms devices properties: " + devices);
-    }
-
-    /**
-     * Update value of a cached controllable property to a new value
-     *
-     * @param roomId       id of the zoomRoom to look up
-     * @param propertyName name of the property
-     * @param value        new value of the property
-     */
-    private void updateCachedControllablePropertyValue(String roomId, String propertyName, String value) {
-        AggregatedDevice aggregatedDevice = aggregatedDevices.get(roomId);
-        if (aggregatedDevice == null) {
-            return;
-        }
-        List<AdvancedControllableProperty> advancedControllableProperties = aggregatedDevice.getControllableProperties();
-        Map<String, String> properties = aggregatedDevice.getProperties();
-
-        advancedControllableProperties.stream().filter(advancedControllableProperty ->
-                advancedControllableProperty.getName().equals(propertyName)).findFirst()
-                .ifPresent(advancedControllableProperty -> advancedControllableProperty.setValue(value));
-        properties.put(propertyName, value);
-
-        if (propertyName.startsWith(ROOM_CONTROLS_GROUP)) {
-            if (propertyName.endsWith(LEAVE_CURRENT_MEETING_PROPERTY) || propertyName.endsWith(END_CURRENT_MEETING_PROPERTY)) {
-                properties.put(METRICS_ROOM_STATUS, "Available");
-
-                // Need to cleanup live meeting information an remove metrics data from
-                cleanupStaleProperties(properties, LIVE_MEETING_GROUP);
-                zoomRoomsMetricsData.get(roomId).put(METRICS_ROOM_STATUS, "Available");
-            } else if (propertyName.endsWith(START_ROOM_PMI_CONTROL_PROPERTY)) {
-                properties.put(METRICS_ROOM_STATUS, "Connecting");
-                zoomRoomsMetricsData.get(roomId).put(METRICS_ROOM_STATUS, "Connecting");
-            }
-        }
-    }
-
-    /**
-     * Retrieve list of room devices
-     *
-     * @param roomId to get devices for
-     * @return response JsonNode
-     * @throws Exception if any error occurs
-     */
-    private JsonNode retrieveRoomDevices(String roomId) throws Exception {
-        JsonNode roomDevices = doGetWithRetry(String.format(ZOOM_DEVICES_URL, roomId));
-        if (roomDevices != null && roomDevices.has("devices")) {
-            return roomDevices.get("devices");
-        }
-        return null;
-    }
-
-    /**
-     * Retrieve list of all ZoomRooms metrics
-     * To have better control over data collection - it is bound to {@link ZoomRoomsAggregatorCommunicator#validMetricsDataRetrievalPeriodTimestamp} variable
-     * in order to only fetch this information when {@link ZoomRoomsAggregatorCommunicator#metricsRetrievalTimeout} has exceeded
-     *
-     * @throws Exception if any error occurs
-     */
-    private void retrieveZoomRoomMetrics() throws Exception {
-        long currentTimestamp = System.currentTimeMillis();
-        if (zoomRoomsMetricsData.size() > 0 && validMetricsDataRetrievalPeriodTimestamp > currentTimestamp) {
-            logDebugMessage(String.format("Metrics retrieval is in cooldown. %s seconds left",
-                    (validMetricsDataRetrievalPeriodTimestamp - currentTimestamp) / 1000));
-            return;
-        }
-        if (!includeRoomsMetrics) {
-            logDebugMessage("includeRoomsMetrics is set to false, skipping metrics retrieval.");
-            return;
-        }
-        validMetricsDataRetrievalPeriodTimestamp = currentTimestamp + metricsRetrievalTimeout;
-        try {
-            processPaginatedResponse(ZOOM_ROOMS_METRICS_URL, roomMetricsPageSize, (roomsMetrics) -> {
-                if (!roomsMetrics.isNull() && roomsMetrics.has("zoom_rooms")) {
-                    for (JsonNode metric : roomsMetrics.get("zoom_rooms")) {
-                        Map<String, String> metricsData = new HashMap<>();
-                        if (metric != null) {
-                            String roomId = metric.at("/id").asText();
-                            aggregatedDeviceProcessor.applyProperties(metricsData, metric, "ZoomRoomMetrics");
-                            zoomRoomsMetricsData.put(roomId, metricsData);
-
-                            String loadDate = metricsData.get("Metrics#LastStartTime");
-
-                            if (loadDate != null) {
-                                Instant loadDateParsed = Instant.parse(loadDate);
-                                Duration uptime = Duration.between(loadDateParsed, Instant.now());
-
-                                // Cant get seconds due to the language version
-                                metricsData.put(METRICS_DATA_DEVICE_UPTIME, normalizeUptime(uptime.toMinutes() * 60));
-                                metricsData.put(METRICS_DATA_DEVICE_UPTIME_MIN, String.valueOf(uptime.toMinutes()));
-                            }
-                            metricsData.put(METRICS_DATA_RETRIEVED_TIME, dateFormat.format(new Date()));
-                        }
-                    }
-                }
-            });
-
-            logDebugMessage("Updated ZoomRooms metrics entries: " + zoomRoomsMetricsData);
-        } catch (CommandFailureException ex) {
-            if (ex.getStatusCode() == 429) {
-                logger.warn(String.format("Maximum daily rate limit for %s API was reached.", ZOOM_ROOMS_METRICS_URL), ex);
-            } else {
-                throw ex;
-            }
-        }
-        knownErrors.remove(ROOMS_METRICS_RETRIEVAL_ERROR_KEY);
-    }
-
-    /**
-     * Retrieve detailed metrics information for the given room, including meeting details
-     *
-     * @param roomId     of the room to get info for
-     * @param properties map to save data to
-     * @throws Exception if a communication error occurs
-     */
-    private void retrieveZoomRoomMetricsDetails(String roomId, Map<String, String> properties) throws Exception {
-        long currentTimestamp = System.currentTimeMillis();
-        Long dataRetrievalTimestamp = validLiveMeetingsDataRetrievalPeriodTimestamps.get(roomId);
-        if (dataRetrievalTimestamp != null && dataRetrievalTimestamp > currentTimestamp) {
-            logDebugMessage(String.format("Meeting metrics retrieval is in cooldown. %s seconds left",
-                    (dataRetrievalTimestamp - currentTimestamp) / 1000));
-            return;
-        }
-        // Metrics retrieval timeout is used so this information is retrieve once per general metrics refresh period.
-        // First full metrics payload is retrieved, then the details (if necessary), an only once. Next iteration
-        // will happen after general metrics data refreshed.
-        validLiveMeetingsDataRetrievalPeriodTimestamps.put(roomId, currentTimestamp + liveMeetingDetailsRetrievalTimeout);
-
-        // Need to cleanup stale properties before checking whether it is generally allowed to fetch these properties anymore.
-        // So if it isn't allowed - properties are removed for good.
-        cleanupStaleProperties(properties, LIVE_MEETING_GROUP);
-
-        if (metricsRateLimitRemaining == null || metricsRateLimitRemaining < liveMeetingDetailsDailyRequestRateThreshold) {
-            logDebugMessage(String.format("Skipping collection of meeting details for room %s. Remaining metrics rate limit: %s", roomId, metricsRateLimitRemaining));
-            properties.put(LIVE_MEETING_GROUP_WARNING, String.format("Daily request rate threshold of %s for the Meeting Dashboard API was reached.", liveMeetingDetailsDailyRequestRateThreshold));
-            return;
-        }
-        if (!displayLiveMeetingDetails) {
-            logDebugMessage(String.format("Skipping collection of meeting details for room %s. showLiveMeetingDetails parameter is set to false", roomId));
-            return;
-        }
-
-        try {
-            JsonNode roomsMetrics = doGet(String.format(ZOOM_ROOM_METRICS_DETAILS_URL, roomId), JsonNode.class);
-            if (roomsMetrics != null && !roomsMetrics.isNull() && roomsMetrics.has("live_meeting")) {
-                aggregatedDeviceProcessor.applyProperties(properties, roomsMetrics, "ZoomRoomMeeting");
-                properties.put(LIVE_MEETING_DATA_RETRIEVED_TIME, dateFormat.format(new Date()));
-            }
-            logDebugMessage("Retrieve ZoomRooms deeting details for room: " + roomId);
-        } catch (CommandFailureException ex) {
-            if (ex.getStatusCode() == 429) {
-                logger.warn(String.format("Maximum daily rate limit for %s API was reached.", ZOOM_ROOM_METRICS_DETAILS_URL), ex);
-            } else {
-                throw ex;
-            }
-        }
-    }
-
-    /**
-     * Retrieve room settings
-     *
-     * @param type of settings list to get
-     * @return response JsonNode
-     * @throws Exception if a communication error occurs
-     */
-    private JsonNode retrieveRoomSettings(String roomId, String type) throws Exception {
-        return doGetWithRetry(String.format(ZOOM_ROOM_SETTINGS_URL, roomId) + "?setting_type=" + type);
-    }
-
-    /**
-     * Retrieve settings for an account
-     *
-     * @param type of settings list to get
-     * @return response JsonNode
-     * @throws Exception if a communication error occurs
-     */
-    private JsonNode retrieveAccountSettings(String type) throws Exception {
-        return doGetWithRetry(ZOOM_ROOM_ACCOUNT_SETTINGS_URL + "?setting_type=" + type);
-    }
-
-    /**
-     * Update Zoom Account setting
-     *
-     * @param setting    name of the setting to update
-     * @param value      new value for the property
-     * @param type       of the setting, either alert or meeting
-     * @param parentNode json parent node to use while building json request payload
-     * @throws Exception if a communication error occurs
-     */
-    private void updateAccountSettings(String setting, String value, String type, String parentNode) throws Exception {
-        Map<String, Map<String, String>> request = new HashMap<>();
-        Map<String, String> patch = new HashMap<>();
-        patch.put(setting, value);
-        request.put(parentNode, patch);
-        doPatch(ZOOM_ROOM_ACCOUNT_SETTINGS_URL + "?setting_type=" + type, request, String.class);
-    }
-
-    /**
-     * Update ZoomRoom setting
-     *
-     * @param roomId     id of the room to update property for
-     * @param setting    name of the setting to update
-     * @param value      new value for the setting
-     * @param type       of the setting, either alert or meeting
-     * @param parentNode json parent node to use while building json request payload
-     * @throws Exception if a communication error occurs
-     */
-    private void updateRoomSetting(String roomId, String setting, String value, String type, String parentNode) throws Exception {
-        Map<String, Map<String, String>> request = new HashMap<>();
-        Map<String, String> patch = new HashMap<>();
-        patch.put(setting, value);
-        request.put(parentNode, patch);
-        doPatch(String.format(ZOOM_ROOM_SETTINGS_URL, roomId) + "?setting_type=" + type, request, String.class);
-    }
-
-    /**
-     * Update the status of the device.
-     * The device is considered as paused if did not receive any retrieveMultipleStatistics()
-     * calls during {@link ZoomRoomsAggregatorCommunicator#validRetrieveStatisticsTimestamp}
-     */
-    private synchronized void updateAggregatorStatus() {
-        // If the adapter is destroyed out of order, we need to make sure the device isn't paused here
-        if (validRetrieveStatisticsTimestamp > 0L) {
-            devicePaused = validRetrieveStatisticsTimestamp < System.currentTimeMillis();
-        } else {
-            devicePaused = false;
-        }
-    }
-
-    /**
-     * Update statistics retrieval timestamp
-     * */
-    private synchronized void updateValidRetrieveStatisticsTimestamp() {
-        validRetrieveStatisticsTimestamp = System.currentTimeMillis() + retrieveStatisticsTimeOut;
-        updateAggregatorStatus();
-    }
-
-    /**
-     * Remove an entry from the specified map, if key starts with one of the options provided
-     *
-     * @param properties    map to remove property from
-     * @param propertyNames options to use when defining which properties to remove
-     */
-    private void cleanupStaleProperties(Map<String, String> properties, String... propertyNames) {
-        properties.keySet().removeIf(s -> {
-            for (String propertyName : propertyNames) {
-                if (s.startsWith(propertyName)) {
-                    return true;
-                }
-            }
-            return false;
-        });
-    }
-
-    /**
-     * Remove an entry from the specified list of controllable ptoperties, if property name starts with one of the options provided
-     *
-     * @param advancedControllableProperties list to remove object from
-     * @param controlNames                   options to use when defining which properties to remove
-     */
-    private void cleanupStaleControls(List<AdvancedControllableProperty> advancedControllableProperties, String... controlNames) {
-        advancedControllableProperties.removeIf(advancedControllableProperty -> {
-            for (String controlName : controlNames) {
-                if (advancedControllableProperty.getName().startsWith(controlName)) {
-                    return true;
-                }
-            }
-            return false;
-        });
-    }
-
-    /**
-     * Normalize value of a setting control to represent real values - true or false.
-     *
-     * @param value raw object coming from Symphony
-     * @return {@link String} value of 'true' or 'false' based on the initial value
-     */
-    private String normalizeSettingData(Object value) {
-        return "0".equals(String.valueOf(value)) ? "false" : "true";
-    }
-
-    /**
-     * Uptime is received in seconds, need to normalize it and make it human readable, like
-     * 1 day(s) 5 hour(s) 12 minute(s) 55 minute(s)
-     * Incoming parameter is may have a decimal point, so in order to safely process this - it's rounded first.
-     * We don't need to add a segment of time if it's 0.
-     *
-     * @param uptimeSeconds value in seconds
-     * @return string value of format 'x day(s) x hour(s) x minute(s) x minute(s)'
-     */
-    private String normalizeUptime(long uptimeSeconds) {
-        StringBuilder normalizedUptime = new StringBuilder();
-
-        long seconds = uptimeSeconds % 60;
-        long minutes = uptimeSeconds % 3600 / 60;
-        long hours = uptimeSeconds % 86400 / 3600;
-        long days = uptimeSeconds / 86400;
-
-        if (days > 0) {
-            normalizedUptime.append(days).append(" day(s) ");
-        }
-        if (hours > 0) {
-            normalizedUptime.append(hours).append(" hour(s) ");
-        }
-        if (minutes > 0) {
-            normalizedUptime.append(minutes).append(" minute(s) ");
-        }
-        if (seconds > 0) {
-            normalizedUptime.append(seconds).append(" second(s)");
-        }
-        return normalizedUptime.toString().trim();
-    }
-
-    /**
-     * Generate OAuth access token by issuing {@link #ZOOM_ROOM_OAUTH_URL} endpoint with Basic authentication header
-     * containing Base64 encoded clientId:clientSecret pair (login:password).
-     *
-     * @throws Exception if credentials are incorrect or any other communication error occurs
-     * @since 1.1.0
-     * */
-    private void generateAccessToken() throws Exception {
-        if (logger.isDebugEnabled()) {
-            logger.debug("Generating new access token.");
-        }
-        if (StringUtils.isNullOrEmpty(accountId)) {
-            String message = "Unable to log in using OAuth: no accountId provided";
-            knownErrors.put(LOGIN_ERROR_KEY, message);
-            throw new IllegalArgumentException(message);
-        }
-        if (StringUtils.isNullOrEmpty(getLogin())) {
-            String message = "Unable to log in using OAuth: no clientId provided";
-            knownErrors.put(LOGIN_ERROR_KEY, message);
-            throw new IllegalArgumentException(message);
-        }
-        if (StringUtils.isNullOrEmpty(getPassword())) {
-            String message = "Unable to log in using OAuth: no clientSecret provided";
-            knownErrors.put(LOGIN_ERROR_KEY, message);
-            throw new IllegalArgumentException(message);
-        }
-        String requestUrl = String.format("%s://%s/%s", getProtocol(), zoomOAuthHostname, ZOOM_ROOM_OAUTH_URL + String.format(ZOOM_ROOM_OAUTH_PARAMS_URL, accountId));
-        logDebugMessage("Attempting to generate access token with requestUrl " + requestUrl);
-        JsonNode response = null;
-        try {
-            response = doPost(requestUrl, null, JsonNode.class);
-        } catch (Exception e) {
-            String message = String.format("Authorization Failed (error %s) during %s request processing: ", e.getClass(), requestUrl) + e.getMessage();
-            if (e instanceof CommandFailureException) {
-                message += " with code " + ((CommandFailureException) e).getStatusCode();
-            }
-            knownErrors.put(LOGIN_ERROR_KEY, message);
-            throw new FailedLoginException(message);
-        }
-        if (response == null) {
-            String message = String.format("Failed to authorize account with id %s through OAuth chain. Please check client data or OAuth application settings.", accountId);
-            knownErrors.put(LOGIN_ERROR_KEY, message);
-            throw new FailedLoginException(message);
-        }
-        Map<String, String> oauthResponseData = new HashMap<>();
-        aggregatedDeviceProcessor.applyProperties(oauthResponseData, response, "OAuthResponse");
-        if (oauthResponseData.isEmpty() || !oauthResponseData.containsKey("AccessToken")) {
-            String message = String.format("Failed to retrieve an OAuth access token for account with id %s. Please check client data or OAuth application settings.", accountId);
-            knownErrors.put(LOGIN_ERROR_KEY, message);
-            throw new FailedLoginException(message);
-        }
-        oAuthAccessToken = oauthResponseData.get("AccessToken");
-        knownErrors.remove(LOGIN_ERROR_KEY);
-    }
-
-    private void transformAndSaveException(Exception e) {
-        // TODO define logic to transform an exception to a type/message entry for knownErrors
-        logger.error("An error occurred while performing operation", e);
-    }
-    /**
-     * Multiple statistics include error data, in order to display it properly - messages must be limited
-     * by length. This method cuts messages to a max length passed.
-     *
-     * @param originalMessage string message to crop
-     * @param length max length value to adjust message to
-     * @return String value of cropped string
-     * @since 1.1.0
-     */
-    private String limitErrorMessageByLength(String originalMessage, int length) {
-        if (originalMessage == null) {
-            return "N/A";
-        }
-        int messageLength = originalMessage.length();
-        String resultMessage =  originalMessage.substring(0, Math.min(messageLength, length));
-        if (messageLength > length) {
-            return resultMessage + "...";
-        }
-        return resultMessage;
-    }
-
-    /**
-     * Logging debug message with checking if it's enabled first
-     *
-     * @param message to log
-     * */
-    private void logDebugMessage(String message) {
-        if (logger.isDebugEnabled()) {
-            logger.debug(message);
-        }
-    }
-}
+/*
+ * Copyright (c) 2021-2024 AVI-SPL, Inc. All Rights Reserved.
+ */
+package com.avispl.symphony.dal.communicator.aggregator;
+
+import com.avispl.symphony.api.dal.control.Controller;
+import com.avispl.symphony.api.dal.dto.control.AdvancedControllableProperty;
+import com.avispl.symphony.api.dal.dto.control.ControllableProperty;
+import com.avispl.symphony.api.dal.dto.monitor.EndpointStatistics;
+import com.avispl.symphony.api.dal.dto.monitor.ExtendedStatistics;
+import com.avispl.symphony.api.dal.dto.monitor.Statistics;
+import com.avispl.symphony.api.dal.dto.monitor.aggregator.AggregatedDevice;
+import com.avispl.symphony.api.dal.error.CommandFailureException;
+import com.avispl.symphony.api.dal.monitor.Monitorable;
+import com.avispl.symphony.api.dal.monitor.aggregator.Aggregator;
+import com.avispl.symphony.dal.aggregator.parser.AggregatedDeviceProcessor;
+import com.avispl.symphony.dal.aggregator.parser.PropertiesMapping;
+import com.avispl.symphony.dal.aggregator.parser.PropertiesMappingParser;
+import com.avispl.symphony.dal.communicator.RestCommunicator;
+import com.avispl.symphony.dal.communicator.aggregator.data.DeviceStatus;
+import com.avispl.symphony.dal.communicator.aggregator.settings.Setting;
+import com.avispl.symphony.dal.communicator.aggregator.settings.ZoomRoomsSetting;
+import com.avispl.symphony.dal.communicator.aggregator.status.RoomStatusProcessor;
+import com.avispl.symphony.dal.util.StringUtils;
+import com.fasterxml.jackson.databind.JsonNode;
+import com.fasterxml.jackson.databind.node.ArrayNode;
+import org.apache.commons.lang3.tuple.Pair;
+import org.apache.hc.client5.http.classic.HttpClient;
+import org.apache.hc.client5.http.config.RequestConfig;
+import org.apache.hc.client5.http.cookie.StandardCookieSpec;
+import org.apache.hc.client5.http.impl.classic.HttpClients;
+import org.springframework.http.*;
+import org.springframework.http.client.*;
+import org.springframework.util.CollectionUtils;
+import org.springframework.web.client.RestTemplate;
+
+import javax.security.auth.login.FailedLoginException;
+import java.io.IOException;
+import java.net.Socket;
+import java.net.SocketTimeoutException;
+import java.nio.charset.StandardCharsets;
+import java.text.SimpleDateFormat;
+import java.time.Duration;
+import java.time.Instant;
+import java.util.*;
+import java.util.concurrent.*;
+import java.util.concurrent.locks.ReentrantLock;
+import java.util.stream.Collectors;
+
+import static com.avispl.symphony.dal.communicator.aggregator.properties.PropertyNameConstants.*;
+
+/**
+ * Communicator retrieves information about all the ZoomRooms on a specific account.
+ * Provides all the necessary monitoring information, such as peripherals statuses, room statuses, network information etc.
+ * Provides controls needed for account/rooms settings manipulation.
+ *
+ * @author Maksym.Rossiytsev
+ * @since 1.0.0
+ */
+public class ZoomRoomsAggregatorCommunicator extends RestCommunicator implements Aggregator, Monitorable, Controller {
+
+    /**
+     * Paginated response interface, needed to delegate paginated meetings to a caller
+     * @author Maksym.Rossiytsev
+     * @since 1.0.0
+     * */
+    private interface PaginatedResponseProcessor {
+        void process(JsonNode response);
+    }
+    /**
+     * Process that is running constantly and triggers collecting data from Zoom API endpoints, based on the given timeouts and thresholds.
+     *
+     * @author Maksym.Rossiytsev
+     * @since 1.0.0
+     */
+    class ZoomRoomsDeviceDataLoader implements Runnable {
+        private volatile boolean inProgress;
+
+        /**
+         * Timestamp of last data loader activity
+         * @since 1.2.5
+         * */
+        private volatile long lastActivityTimestamp;
+
+        public ZoomRoomsDeviceDataLoader() {
+            logDebugMessage("Creating new device data loader.");
+            lastActivityTimestamp = System.currentTimeMillis();
+            inProgress = true;
+        }
+
+        @Override
+        public void run() {
+            logDebugMessage("Entering device data loader active stage.");
+            mainloop:
+            while (inProgress) {
+                long startCycle = System.currentTimeMillis();
+                try {
+                    try {
+                        TimeUnit.MILLISECONDS.sleep(500);
+                    } catch (InterruptedException e) {
+                        // Ignore for now
+                    }
+
+                    if (!inProgress) {
+                        logDebugMessage("Main data collection thread is not in progress, breaking.");
+                        break mainloop;
+                    }
+
+                    updateAggregatorStatus();
+                    // next line will determine whether Zoom monitoring was paused
+                    if (devicePaused) {
+                        logDebugMessage("The device communicator is paused, data collector is not active.");
+                        continue mainloop;
+                    }
+                    try {
+                        logDebugMessage("Fetching devices list.");
+                        knownErrors.clear();
+                        fetchDevicesList();
+                    } catch (Exception e) {
+                        if (e != null) {
+                            knownErrors.put(ROOMS_LIST_RETRIEVAL_ERROR_KEY, limitErrorMessageByLength(e.getMessage(), maxErrorLength));
+                        }
+                        logger.error("Error occurred during device list retrieval.", e);
+                    }
+
+                    if (!inProgress) {
+                        logDebugMessage("The data collection thread is not in progress. Breaking the loop.");
+                        break mainloop;
+                    }
+
+                    int aggregatedDevicesCount = aggregatedDevices.size();
+                    if (aggregatedDevicesCount == 0) {
+                        logDebugMessage("No devices collected in the main data collection thread so far. Continuing.");
+                        continue mainloop;
+                    }
+
+                    while (nextDevicesCollectionIterationTimestamp > System.currentTimeMillis()) {
+                        try {
+                            TimeUnit.MILLISECONDS.sleep(1000);
+                        } catch (InterruptedException e) {
+                            //
+                        }
+                    }
+
+                    try {
+                        // The following request collect all the information, so in order to save number of requests, which is
+                        // daily limited for certain APIs, we need to request them once per monitoring cycle.
+
+                        retrieveZoomRoomMetrics();
+                    } catch (Exception e) {
+                        if (e != null) {
+                            knownErrors.put(ROOMS_METRICS_RETRIEVAL_ERROR_KEY, limitErrorMessageByLength(e.getMessage(), maxErrorLength));
+                        }
+                        logger.error("Error occurred during ZoomRooms metrics retrieval.", e);
+                    }
+
+                    for (AggregatedDevice aggregatedDevice : aggregatedDevices.values()) {
+                        if (!inProgress) {
+                            logDebugMessage("The data collection thread is not in progress. Breaking the data update loop.");
+                            break;
+                        }
+                        if (executorService == null) {
+                            logDebugMessage("Executor service reference is null. Breaking the execution.");
+                            break;
+                        }
+                        devicesExecutionPool.add(executorService.submit(() -> {
+                            String deviceId = aggregatedDevice.getDeviceId();
+                            try {
+                                // We need to only work with rooms here
+                                if (!deviceId.startsWith(ROOM_DEVICE_ID_PREFIX)) {
+                                    populateDeviceDetails(deviceId);
+                                }
+                                knownErrors.remove(deviceId);
+                            } catch (Exception e) {
+                                knownErrors.put(deviceId, limitErrorMessageByLength(e.getMessage(), maxErrorLength));
+                                logger.error(String.format("Exception during Zoom Room '%s' data processing.", aggregatedDevice.getDeviceName()), e);
+                            }
+                        }));
+                    }
+                    do {
+                        try {
+                            TimeUnit.MILLISECONDS.sleep(500);
+                        } catch (InterruptedException e) {
+                            logger.error("Interrupted exception during main loop execution", e);
+                            if (!inProgress) {
+                                logDebugMessage("Breaking after the main loop execution");
+                                break;
+                            }
+                        }
+                        devicesExecutionPool.removeIf(Future::isDone);
+                    } while (!devicesExecutionPool.isEmpty());
+
+                    // We don't want to fetch devices statuses too often, so by default it's currentTime + 30s
+                    // otherwise - the variable is reset by the retrieveMultipleStatistics() call, which
+                    // launches devices detailed statistics collection
+                    nextDevicesCollectionIterationTimestamp = System.currentTimeMillis() + 30000;
+
+                    lastMonitoringCycleDuration = (System.currentTimeMillis() - startCycle)/1000;
+                    logDebugMessage("Finished collecting devices statistics cycle at " + new Date() + ", total duration: " + lastMonitoringCycleDuration);
+                } catch(Throwable e) {
+                    logger.error("Unexpected error occurred during main device collection cycle", e);
+                } finally {
+                    lastActivityTimestamp = System.currentTimeMillis();
+                }
+            }
+            logDebugMessage("Main device collection loop is completed, in progress marker: " + inProgress);
+            // Finished collecting
+        }
+
+        /**
+         * Triggers main loop to stop
+         */
+        public void stop() {
+            logDebugMessage("Main device details collection loop is stopped!");
+            inProgress = false;
+        }
+
+        /**
+         * Retrieves {@link #inProgress}
+         *
+         * @return value of {@link #inProgress}
+         */
+        public boolean isInProgress() {
+            return inProgress;
+        }
+        /**
+         * Retrieves dataLoader idle state (either the process )
+         * Idle state indicates that the data loader loop is currently inactive and must be reactivated
+         *
+         * @since 1.2.5
+         * */
+        public boolean isIdle() {
+            return System.currentTimeMillis() - lastActivityTimestamp > idleTimeout;
+        }
+    }
+
+    /**
+     * Interceptor for RestTemplate that checks for the response headers populated for certain endpoints
+     * such as metrics, to control the amount of requests left per day.
+     *
+     * @author Maksym.Rossiytsev
+     * @since 1.0.0
+     */
+    class ZoomRoomsHeaderInterceptor implements ClientHttpRequestInterceptor {
+        @Override
+        public ClientHttpResponse intercept(HttpRequest request, byte[] body, ClientHttpRequestExecution execution) throws IOException {
+            logger.debug("Request interception: " + request.getURI().getPath());
+            ClientHttpResponse response = null;
+            response = execution.execute(request, body);
+            String path = request.getURI().getPath();
+            if (path.contains("metrics")) {
+                logDebugMessage("Addressing metrics endpoint " + path);
+                List<String> headerData = response.getHeaders().get(RATE_LIMIT_REMAINING_HEADER);
+                if (headerData != null && !headerData.isEmpty()) {
+                    metricsRateLimitRemaining = Integer.parseInt(headerData.get(0));
+                }
+            }
+            boolean unauthorizedError = false;
+            try {
+                HttpStatusCode status = response.getStatusCode();
+                unauthorizedError = status.value() == HttpStatus.UNAUTHORIZED.value();
+            } catch (NoSuchMethodError nsme) {
+                logger.warn("No springframework:6.x.x found in classpath, switching to deprecated getRawStatusCode() call for status code retrieval.");
+                int code = response.getRawStatusCode();
+                unauthorizedError = code == HttpStatus.UNAUTHORIZED.value();
+            }
+            if (unauthorizedError) {
+                if (authorizationLock.isLocked()) {
+                    if (logger.isDebugEnabled()) {
+                        logger.debug(String.format("Invalid authentication token detected, re-authorization is in progress. Scheduling retry for %s. Current number of devices in cache: %s", path, aggregatedDevices.size()));
+                    }
+                    // Authorization is already in progress, so we can just end the following unauthorized request here and it will be retried
+                    return response;
+                }
+                authorizationLock.lock();
+                try {
+                    if (logger.isDebugEnabled()) {
+                        logger.debug(String.format("Authentication token is expired or missing, re-authorizing for request %s. Current number of devices in cache: %s.", path, aggregatedDevices.size()));
+                    }
+                    authenticate();
+                    HttpHeaders headers = request.getHeaders();
+                    headers.put("Authorization", Collections.singletonList("Bearer " + oAuthAccessToken));
+                    response = execution.execute(request, body);
+                } catch (Exception e) {
+                    logger.error("Unable to log in using OAuth.", e);
+                } finally {
+                    authorizationLock.unlock();
+                }
+            }
+            return response;
+        }
+    }
+
+    private static final String RATE_LIMIT_REMAINING_HEADER = "X-RateLimit-Remaining";
+    private static final String BASE_ZOOM_URL = "v2";
+    private static final String ZOOM_ROOMS_URL = "rooms?page_size=%s";
+    private static final String ZOOM_DEVICES_URL = "rooms/%s/devices"; // Requires room Id
+    private static final String ZOOM_ROOM_SETTINGS_URL = "/rooms/%s/settings"; // Requires room Id
+    private static final String ZOOM_ROOM_ACCOUNT_SETTINGS_URL = "rooms/account_settings";
+    private static final String ZOOM_ROOMS_METRICS_URL = "metrics/zoomrooms?page_size=%s";
+    private static final String ZOOM_ROOM_LOCATIONS_URL = "rooms/locations?page_size=%s";
+    private static final String ZOOM_USER_DETAILS_URL = "users/%s"; // Requires room user id
+    private static final String ZOOM_ROOM_METRICS_DETAILS_URL = "metrics/zoomrooms/%s"; // Required room id
+    private static final String ZOOM_ROOM_DEVICES_URL = "rooms/%s/devices";
+
+    /**
+     * Room device id prefix, to separate room devices from rooms in {@link #aggregatedDevices} map
+     * @since 1.2.0
+     * */
+    private static final String ROOM_DEVICE_ID_PREFIX = "room_device:";
+
+    /**
+     * URL template for OAuth authentication
+     * @since 1.1.0
+     * */
+    private static final String ZOOM_ROOM_OAUTH_PARAMS_URL = "?grant_type=account_credentials&account_id=%s";
+
+    /**
+     * URL template for OAuth authentication
+     * @since 1.1.0
+     * */
+    private static final String ZOOM_ROOM_OAUTH_URL = "oauth/token";
+
+    private AggregatedDeviceProcessor aggregatedDeviceProcessor;
+
+    /**
+     * API Token (OAuth) used for authorization in Zoom API
+     */
+    private volatile String oAuthAccessToken;
+
+    /**
+     *
+     * */
+    private ReentrantLock dataCollectorOperationsLock = new ReentrantLock();
+
+    /**
+     *
+     * */
+    private ReentrantLock authorizationLock = new ReentrantLock();
+
+    /**
+     * List of the latest errors (not critical that do not cancel out general devices processing mechanism)
+     * @since 1.1.0
+     * */
+    private ConcurrentHashMap<String, String> knownErrors = new ConcurrentHashMap<>();
+
+    /**
+     * Devices this aggregator is responsible for
+     * Data is cached and retrieved every {@link #defaultMetaDataTimeout}
+     */
+    private ConcurrentHashMap<String, AggregatedDevice> aggregatedDevices = new ConcurrentHashMap<>();
+
+    /**
+     * Cached metrics data, retrieved from the resource-heavy API. Since daily request rate is limited - it must be cached
+     * and retrieved from the cache. Data is retrieved every {@link #metricsRetrievalTimeout}
+     */
+    private ConcurrentHashMap<String, Map<String, String>> zoomRoomsMetricsData = new ConcurrentHashMap<>();
+
+    /**
+     * Interceptor for RestTemplate that injects
+     * authorization header and fixes malformed headers sent by XIO backend
+     */
+    private ClientHttpRequestInterceptor zoomRoomsHeaderInterceptor = new ZoomRoomsHeaderInterceptor();
+
+    /**
+     * Adapter metadata, collected from the version.properties
+     */
+    private Properties adapterProperties;
+
+    /**
+     * How much time last monitoring cycle took to finish
+     * */
+    private Long lastMonitoringCycleDuration;
+
+    /**
+     * Locations specified for filtering
+     */
+    private String zoomRoomLocations;
+
+    /**
+     * Property groups to exclude.
+     * RoomUserDetails | RoomControlSettings | RoomDevices
+     *
+     * */
+    private List<String> excludePropertyGroups = new ArrayList<>();
+
+    /**
+     * Zoom Room types specified for filtering
+     */
+    private String zoomRoomTypes; // ZoomRoom, SchedulingDisplayOnly, DigitalSignageOnly
+
+    /**
+     * Include Zoom Room Devices as separate devices
+     * */
+    private boolean includeRoomDevices = false;
+
+    /**
+     * Include rooms metrics into the dataset
+     * */
+    private boolean includeRoomsMetrics = true;
+
+    /**
+     * Include room devices endpoint statistics
+     * */
+    private boolean includeRoomDevicesInCalls = false;
+
+    /**
+     * Configurable zoom OAuth hostname, zoom.us by default
+     * @since 1.1.0
+     * */
+    private String zoomOAuthHostname = "zoom.us";
+
+    /**
+     * Maximum error length to display in the Errors group on aggregator level
+     * @since 1.1.0
+     * */
+    private int maxErrorLength = 120;
+
+    /**
+     * timeout that indicates Data Loader being idle
+     * @since 1.2.6
+     * */
+    private int idleTimeout = 900000;
+
+    /**
+     * Account id to authorize in, when OAuth authentication type is used
+     * @since 1.1.0
+     * */
+    private String accountId;
+
+    /**
+     * Remaining daily call rate limit for metrics endpoint.
+     * It is of type {@link Integer} to avoid comparing to 0 and including 0 as a value of extended properties
+     */
+    private volatile Integer metricsRateLimitRemaining;
+
+    /**
+     * Whether service is running.
+     */
+    private volatile boolean serviceRunning;
+
+    /**
+     * Device adapter instantiation timestamp.
+     */
+    private long adapterInitializationTimestamp;
+
+    /**
+     * If the {@link ZoomRoomsAggregatorCommunicator#deviceMetaDataRetrievalTimeout} is set to a value that is too small -
+     * devices list will be fetched too frequently. In order to avoid this - the minimal value is based on this value.
+     */
+    private static final long defaultMetaDataTimeout = 60 * 1000 / 2;
+
+    /**
+     * If the {@link ZoomRoomsAggregatorCommunicator#metricsRetrievalTimeout} is set to a value that is too small -
+     * devices metrics will be fetched too frequently. In order to avoid this - the minimal value is based on this value.
+     */
+    private static final long defaultMetricsTimeout = 60 * 1000 / 2;
+
+    /**
+     * If the {@link ZoomRoomsAggregatorCommunicator#roomUserDetailsRetrievalTimeout} is set to a value that is too small -
+     * devices user details will be fetched too frequently. In order to avoid this - the minimal value is based on this value.
+     */
+    private static final long defaultUserDetailsTimeout = 60 * 1000 / 2;
+
+    /**
+     * If the {@link ZoomRoomsAggregatorCommunicator#roomSettingsRetrievalTimeout} is set to a value that is too small -
+     * devices settings will be fetched too frequently. In order to avoid this - the minimal value is based on this value.
+     */
+    private static final long defaultRoomSettingsTimeout = 60 * 1000 / 2;
+
+    /**
+     * If the {@link ZoomRoomsAggregatorCommunicator#roomDevicesRetrievalTimeout} is set to a value that is too small -
+     * room devices will be fetched too frequently. In order to avoid this - the minimal value is based on this value.
+     */
+    private static final long defaultRoomDevicesTimeout = 60 * 1000 / 2;
+
+    /**
+     * Default limit for {@link #liveMeetingDetailsDailyRequestRateThreshold}
+     */
+    private static final int defaultMeetingDetailsDailyRequestRateThreshold = 5000;
+
+    /**
+     * Aggregator inactivity timeout. If the {@link ZoomRoomsAggregatorCommunicator#retrieveMultipleStatistics()}  method is not
+     * called during this period of time - device is considered to be paused, thus the Cloud API
+     * is not supposed to be called
+     */
+    private static final long retrieveStatisticsTimeOut = 180000;
+
+    /**
+     * Device metadata retrieval timeout. The general devices list is retrieved once during this time period.
+     */
+    private long deviceMetaDataRetrievalTimeout = 60 * 1000 / 2;
+
+    /**
+     * Device metrics retrieval timeout. Device metrics are retrieved once during this time period.
+     */
+    private long metricsRetrievalTimeout = 60 * 1000 / 2;
+
+    /**
+     * Active conference details retrieval timeout. Active conference details are retrieved once during this time period.
+     * @since 1.0.1
+     */
+    private long liveMeetingDetailsRetrievalTimeout = 60 * 1000 / 2;
+
+    /**
+     * Room user details retrieval timeout. Info is retrieved once during this time period.
+     */
+    private long roomUserDetailsRetrievalTimeout = 60 * 1000 / 2;
+
+    /**
+     * Room settings retrieval timeout. Info is retrieved once during this time period.
+     */
+    private long roomSettingsRetrievalTimeout = 60 * 1000 / 2;
+
+    /**
+     * Registered room devices retrieval timeout. Info is retrieved once during this time period.
+     */
+    private long roomDevicesRetrievalTimeout = 60 * 1000 / 2;
+
+    /**
+     * Size of room responses, in pages.
+     */
+    private int roomRequestPageSize = 300;
+
+    /**
+     * Size of room responses, in pages.
+     */
+    private int locationRequestPageSize = 300;
+
+    /**
+     * Size of room metrics responses, in pages.
+     */
+    private int roomMetricsPageSize = 300;
+
+    /**
+     * The bottom rate limit for meeting details retrieval for rooms that have status InMeeting.
+     * If {@link #metricsRateLimitRemaining} is less than this value - metrics details are not populated
+     * (except for the general metrics data)
+     */
+    private int liveMeetingDetailsDailyRequestRateThreshold = 5000;
+
+    /**
+     * Number of threads assigned for the data collection jobs
+     * */
+    private int executorServiceThreadCount = 8;
+    /**
+     * Whether or not to show the LiveMeeting details for the rooms that have status InMeeting
+     */
+    private boolean displayLiveMeetingDetails = false;
+
+    /**
+     * Triggers visibility of Room property groups:
+     * RoomControlsAlertSettings, RoomControlsMeetingSettings
+     */
+    private boolean displayRoomSettings;
+
+    /**
+     * Triggers visibility of Aggregator property groups:
+     * AccountAlertSettings, AccountMeetingSettings
+     */
+    private boolean displayAccountSettings;
+
+    /**
+     * Time period within which the device metadata (basic devices information) cannot be refreshed.
+     * Ignored if device list is not yet retrieved or the cached device list is empty {@link ZoomRoomsAggregatorCommunicator#aggregatedDevices}
+     */
+    private volatile long validDeviceMetaDataRetrievalPeriodTimestamp;
+
+    /**
+     * Time period within which the device metrics (dynamic information) cannot be refreshed.
+     * Ignored if metrics data is not yet retrieved
+     */
+    private volatile long validMetricsDataRetrievalPeriodTimestamp;
+
+    /**
+     * Time period within which the device meetings metrics (dynamic information) cannot be refreshed (per room).
+     * Ignored if metrics data is not yet retrieved
+     */
+    private ConcurrentHashMap<String, Long> validLiveMeetingsDataRetrievalPeriodTimestamps = new ConcurrentHashMap<>();
+
+    /**
+     * Map of roomUserId:timestamp within which the room user details cannot be refreshed.
+     * Ignored if the data is not yet retrieved for the room
+     */
+    private ConcurrentHashMap<String, Long> validUserDetailsDataRetrievalPeriodTimestamps = new ConcurrentHashMap<>();
+
+    /**
+     * Map of roomId:timestamp within which the room settings cannot be refreshed.
+     * Ignored if the data is not yet retrieved for the room
+     */
+    private ConcurrentHashMap<String, Long> validRoomSettingsDataRetrievalPeriodTimestamps = new ConcurrentHashMap<>();
+
+    /**
+     * Map of roomId:timestamp within which the registered room devices details cannot be refreshed.
+     * Ignored if the data is not yet retrieved for the room
+     */
+    private ConcurrentHashMap<String, Long> validRoomDevicesDataRetrievalPeriodTimestamps = new ConcurrentHashMap<>();
+
+    /**
+     * We don't want the statistics to be collected constantly, because if there's not a big list of devices -
+     * new devices statistics loop will be launched before the next monitoring iteration. To avoid that -
+     * this variable stores a timestamp which validates it, so when the devices statistics is done collecting, variable
+     * is set to currentTime + 30s, at the same time, calling {@link #retrieveMultipleStatistics()} and updating the
+     * {@link #aggregatedDevices} resets it to the currentTime timestamp, which will re-activate data collection.
+     */
+    private volatile long nextDevicesCollectionIterationTimestamp;
+
+    /**
+     * This parameter holds timestamp of when we need to stop performing API calls
+     * It used when device stop retrieving statistic. Updated each time of called #retrieveMultipleStatistics
+     */
+    private volatile long validRetrieveStatisticsTimestamp;
+
+    /**
+     * Indicates whether a device is considered as paused.
+     * True by default so if the system is rebooted and the actual value is lost -> the device won't start stats
+     * collection unless the {@link ZoomRoomsAggregatorCommunicator#retrieveMultipleStatistics()} method is called which will change it
+     * to a correct value
+     */
+    private volatile boolean devicePaused = true;
+
+    /**
+     * Executor that runs all the async operations, that {@link #deviceDataLoader} is posting and
+     * {@link #devicesExecutionPool} is keeping track of
+     */
+    private ExecutorService executorService;
+
+    /**
+     * Runner service responsible for collecting data and posting processes to {@link #devicesExecutionPool}
+     */
+    private ZoomRoomsDeviceDataLoader deviceDataLoader;
+
+    /**
+     * Format date for utility purposes
+     * @since 1.0.1
+     */
+    SimpleDateFormat dateFormat = new SimpleDateFormat("yyyy-MM-dd'T'hh:mm:ss'Z'");
+
+    /**
+     * Pool for keeping all the async operations in, to track any operations in progress and cancel them if needed
+     */
+    private List<Future> devicesExecutionPool = new ArrayList<>();
+
+    /**
+     * Retrieves {@link #idleTimeout}
+     *
+     * @return value of {@link #idleTimeout}
+     */
+    public int getIdleTimeout() {
+        return idleTimeout;
+    }
+
+    /**
+     * Sets {@link #idleTimeout} value
+     *
+     * @param idleTimeout new value of {@link #idleTimeout}
+     */
+    public void setIdleTimeout(int idleTimeout) {
+        this.idleTimeout = idleTimeout;
+    }
+
+    /**
+     * Retrieves {@link #includeRoomsMetrics}
+     *
+     * @return value of {@link #includeRoomsMetrics}
+     */
+    public boolean isIncludeRoomsMetrics() {
+        return includeRoomsMetrics;
+    }
+
+    /**
+     * Sets {@link #includeRoomsMetrics} value
+     *
+     * @param includeRoomsMetrics new value of {@link #includeRoomsMetrics}
+     */
+    public void setIncludeRoomsMetrics(boolean includeRoomsMetrics) {
+        this.includeRoomsMetrics = includeRoomsMetrics;
+    }
+
+    /**
+     * Retrieves {@link #includeRoomDevicesInCalls}
+     *
+     * @return value of {@link #includeRoomDevicesInCalls}
+     */
+    public boolean isIncludeRoomDevicesInCalls() {
+        return includeRoomDevicesInCalls;
+    }
+
+    /**
+     * Sets {@link #includeRoomDevicesInCalls} value
+     *
+     * @param includeRoomDevicesInCalls new value of {@link #includeRoomDevicesInCalls}
+     */
+    public void setIncludeRoomDevicesInCalls(boolean includeRoomDevicesInCalls) {
+        this.includeRoomDevicesInCalls = includeRoomDevicesInCalls;
+    }
+
+    /**
+     * Retrieves {@link #executorServiceThreadCount}
+     *
+     * @return value of {@link #executorServiceThreadCount}
+     */
+    public int getExecutorServiceThreadCount() {
+        return executorServiceThreadCount;
+    }
+
+    /**
+     * Sets {@link #executorServiceThreadCount} value
+     *
+     * @param executorServiceThreadCount new value of {@link #executorServiceThreadCount}
+     */
+    public void setExecutorServiceThreadCount(int executorServiceThreadCount) {
+        if (executorServiceThreadCount == 0) {
+            this.executorServiceThreadCount = 8;
+        } else {
+            this.executorServiceThreadCount = executorServiceThreadCount;
+        }
+    }
+
+    /**
+     * Retrieves {@link #excludePropertyGroups}
+     *
+     * @return value of {@link #excludePropertyGroups}
+     */
+    public String getExcludePropertyGroups() {
+        return String.join(",", excludePropertyGroups);
+    }
+
+    /**
+     * Sets {@link #excludePropertyGroups} value
+     *
+     * @param excludePropertyGroups new value of {@link #excludePropertyGroups}
+     */
+    public void setExcludePropertyGroups(String excludePropertyGroups) {
+        this.excludePropertyGroups = Arrays.stream(excludePropertyGroups.split(",")).map(String::trim).collect(Collectors.toList());
+    }
+
+    /**
+     * Retrieves {@link #includeRoomDevices}
+     *
+     * @return value of {@link #includeRoomDevices}
+     */
+    public boolean isIncludeRoomDevices() {
+        return includeRoomDevices;
+    }
+
+    /**
+     * Sets {@link #includeRoomDevices} value
+     *
+     * @param includeRoomDevices new value of {@link #includeRoomDevices}
+     */
+    public void setIncludeRoomDevices(boolean includeRoomDevices) {
+        this.includeRoomDevices = includeRoomDevices;
+    }
+
+    /**
+     * Retrieves {@link #maxErrorLength}
+     *
+     * @return value of {@link #maxErrorLength}
+     */
+    public int getMaxErrorLength() {
+        return maxErrorLength;
+    }
+
+    /**
+     * Sets {@link #maxErrorLength} value
+     *
+     * @param maxErrorLength new value of {@link #maxErrorLength}
+     */
+    public void setMaxErrorLength(int maxErrorLength) {
+        this.maxErrorLength = maxErrorLength;
+    }
+
+    /**
+     * Retrieves {@link #zoomOAuthHostname}
+     *
+     * @return value of {@link #zoomOAuthHostname}
+     */
+    public String getZoomOAuthHostname() {
+        return zoomOAuthHostname;
+    }
+
+    /**
+     * Sets {@link #zoomOAuthHostname} value
+     *
+     * @param zoomOAuthHostname new value of {@link #zoomOAuthHostname}
+     */
+    public void setZoomOAuthHostname(String zoomOAuthHostname) {
+        this.zoomOAuthHostname = zoomOAuthHostname;
+    }
+
+    /**
+     * Retrieves {@link #accountId}
+     *
+     * @return value of {@link #accountId}
+     */
+    public String getAccountId() {
+        return accountId;
+    }
+
+    /**
+     * Sets {@link #accountId} value
+     *
+     * @param accountId new value of {@link #accountId}
+     */
+    public void setAccountId(String accountId) {
+        this.accountId = accountId;
+    }
+
+    /**
+     * Retrieves {@code {@link #liveMeetingDetailsDailyRequestRateThreshold }}
+     *
+     * @return value of {@link #liveMeetingDetailsDailyRequestRateThreshold}
+     */
+    public int getLiveMeetingDetailsDailyRequestRateThreshold() {
+        return liveMeetingDetailsDailyRequestRateThreshold;
+    }
+
+    /**
+     * Sets {@code meetingDetailsBottomRateLimit}
+     * if the value is less than {@link #defaultMeetingDetailsDailyRequestRateThreshold} - use latter as a value for
+     * {@link #liveMeetingDetailsDailyRequestRateThreshold}
+     *
+     * @param liveMeetingDetailsDailyRequestRateThreshold the {@code int} field
+     */
+    public void setLiveMeetingDetailsDailyRequestRateThreshold(int liveMeetingDetailsDailyRequestRateThreshold) {
+        this.liveMeetingDetailsDailyRequestRateThreshold = Math.max(liveMeetingDetailsDailyRequestRateThreshold, defaultMeetingDetailsDailyRequestRateThreshold);
+    }
+
+    /**
+     * Retrieves {@code {@link #roomRequestPageSize}}
+     *
+     * @return value of {@link #roomRequestPageSize}
+     */
+    public int getRoomRequestPageSize() {
+        return roomRequestPageSize;
+    }
+
+    /**
+     * Sets {@code roomRequestPageSize}
+     *
+     * @param roomRequestPageSize the {@code int} field
+     */
+    public void setRoomRequestPageSize(int roomRequestPageSize) {
+        this.roomRequestPageSize = roomRequestPageSize;
+    }
+
+    /**
+     * Retrieves {@link #roomMetricsPageSize}
+     *
+     * @return value of {@link #roomMetricsPageSize}
+     */
+    public int getRoomMetricsPageSize() {
+        return roomMetricsPageSize;
+    }
+
+    /**
+     * Sets {@link #roomMetricsPageSize} value
+     *
+     * @param roomMetricsPageSize new value of {@link #roomMetricsPageSize}
+     */
+    public void setRoomMetricsPageSize(int roomMetricsPageSize) {
+        this.roomMetricsPageSize = roomMetricsPageSize;
+    }
+
+    /**
+     * Retrieves {@link #locationRequestPageSize}
+     *
+     * @return value of {@link #locationRequestPageSize}
+     */
+    public int getLocationRequestPageSize() {
+        return locationRequestPageSize;
+    }
+
+    /**
+     * Sets {@link #locationRequestPageSize} value
+     *
+     * @param locationRequestPageSize new value of {@link #locationRequestPageSize}
+     */
+    public void setLocationRequestPageSize(int locationRequestPageSize) {
+        this.locationRequestPageSize = locationRequestPageSize;
+    }
+
+    /**
+     * Retrieves {@code {@link #displayLiveMeetingDetails }}
+     *
+     * @return value of {@link #displayLiveMeetingDetails}
+     */
+    public boolean isDisplayLiveMeetingDetails() {
+        return displayLiveMeetingDetails;
+    }
+
+    /**
+     * Sets {@code showLiveMeetingDetails}
+     *
+     * @param displayLiveMeetingDetails the {@code boolean} field
+     */
+    public void setDisplayLiveMeetingDetails(boolean displayLiveMeetingDetails) {
+        this.displayLiveMeetingDetails = displayLiveMeetingDetails;
+    }
+
+    /**
+     * Retrieves {@code {@link #deviceMetaDataRetrievalTimeout }}
+     *
+     * @return value of {@link #deviceMetaDataRetrievalTimeout}
+     */
+    public long getDeviceMetaDataRetrievalTimeout() {
+        return deviceMetaDataRetrievalTimeout;
+    }
+
+    /**
+     * Sets {@code deviceMetaDataInformationRetrievalTimeout}
+     *
+     * @param deviceMetaDataRetrievalTimeout the {@code long} field
+     */
+    public void setDeviceMetaDataRetrievalTimeout(long deviceMetaDataRetrievalTimeout) {
+        this.deviceMetaDataRetrievalTimeout = Math.max(defaultMetaDataTimeout, deviceMetaDataRetrievalTimeout);
+    }
+
+    /**
+     * Retrieves {@code {@link #zoomRoomLocations}}
+     *
+     * @return value of {@link #zoomRoomLocations}
+     */
+    public String getZoomRoomLocations() {
+        return zoomRoomLocations;
+    }
+
+    /**
+     * Sets {@code zoomRoomLocations}
+     *
+     * @param zoomRoomLocations the {@code java.lang.String} field
+     */
+    public void setZoomRoomLocations(String zoomRoomLocations) {
+        this.zoomRoomLocations = zoomRoomLocations.replaceAll(" ", "");
+    }
+
+    /**
+     * Retrieves {@code {@link #zoomRoomTypes}}
+     *
+     * @return value of {@link #zoomRoomTypes}
+     */
+    public String getZoomRoomTypes() {
+        return zoomRoomTypes;
+    }
+
+    /**
+     * Sets {@code zoomRoomTypes}, removes whitespaces to make csv line ready for use as a query string parameter
+     *
+     * @param zoomRoomTypes the {@code java.lang.String} field
+     */
+    public void setZoomRoomTypes(String zoomRoomTypes) {
+        this.zoomRoomTypes = zoomRoomTypes.replaceAll(" ", "");
+    }
+
+    /**
+     * Retrieves {@code {@link #metricsRetrievalTimeout}}
+     *
+     * @return value of {@link #metricsRetrievalTimeout}
+     */
+    public long getMetricsRetrievalTimeout() {
+        return metricsRetrievalTimeout;
+    }
+
+    /**
+     * Sets {@code metricsRetrievalTimeout}
+     *
+     * @param metricsRetrievalTimeout the {@code long} field
+     */
+    public void setMetricsRetrievalTimeout(long metricsRetrievalTimeout) {
+        this.metricsRetrievalTimeout = Math.max(defaultMetricsTimeout, metricsRetrievalTimeout);
+    }
+
+    /**
+     * Retrieves {@code {@link #liveMeetingDetailsRetrievalTimeout }}
+     *
+     * @return value of {@link #liveMeetingDetailsRetrievalTimeout}
+     * @since 1.0.1
+     */
+    public long getLiveMeetingDetailsRetrievalTimeout() {
+        return liveMeetingDetailsRetrievalTimeout;
+    }
+
+    /**
+     * Sets {@code activeConferenceDetailsRetrievalTimeout}
+     *
+     * @param liveMeetingDetailsRetrievalTimeout the {@code long} field
+     */
+    public void setLiveMeetingDetailsRetrievalTimeout(long liveMeetingDetailsRetrievalTimeout) {
+        this.liveMeetingDetailsRetrievalTimeout = liveMeetingDetailsRetrievalTimeout;
+    }
+
+    /**
+     * Retrieves {@code {@link #roomUserDetailsRetrievalTimeout }}
+     *
+     * @return value of {@link #roomUserDetailsRetrievalTimeout}
+     */
+    public long getRoomUserDetailsRetrievalTimeout() {
+        return roomUserDetailsRetrievalTimeout;
+    }
+
+    /**
+     * Sets {@code userDetailsRetrievalTimeout}
+     *
+     * @param roomUserDetailsRetrievalTimeout the {@code long} field
+     */
+    public void setRoomUserDetailsRetrievalTimeout(long roomUserDetailsRetrievalTimeout) {
+        this.roomUserDetailsRetrievalTimeout = Math.max(defaultUserDetailsTimeout, roomUserDetailsRetrievalTimeout);
+    }
+
+    /**
+     * Retrieves {@code {@link #roomSettingsRetrievalTimeout}}
+     *
+     * @return value of {@link #roomSettingsRetrievalTimeout}
+     */
+    public long getRoomSettingsRetrievalTimeout() {
+        return roomSettingsRetrievalTimeout;
+    }
+
+    /**
+     * Sets {@code roomSettingsRetrievalTimeout}
+     *
+     * @param roomSettingsRetrievalTimeout the {@code long} field
+     */
+    public void setRoomSettingsRetrievalTimeout(long roomSettingsRetrievalTimeout) {
+        this.roomSettingsRetrievalTimeout = Math.max(defaultRoomSettingsTimeout, roomSettingsRetrievalTimeout);
+    }
+
+    /**
+     * Retrieves {@code {@link #roomDevicesRetrievalTimeout}}
+     *
+     * @return value of {@link #roomDevicesRetrievalTimeout}
+     */
+    public long getRoomDevicesRetrievalTimeout() {
+        return roomDevicesRetrievalTimeout;
+    }
+
+    /**
+     * Sets {@code roomDevicesRetrievalTimeout}
+     *
+     * @param roomDevicesRetrievalTimeout the {@code long} field
+     */
+    public void setRoomDevicesRetrievalTimeout(long roomDevicesRetrievalTimeout) {
+        this.roomDevicesRetrievalTimeout = Math.max(defaultRoomDevicesTimeout, roomDevicesRetrievalTimeout);
+    }
+
+    /**
+     * Retrieves {@code {@link #displayRoomSettings}}
+     *
+     * @return value of {@link #displayRoomSettings}
+     */
+    public boolean isDisplayRoomSettings() {
+        return displayRoomSettings;
+    }
+
+    /**
+     * Sets {@code displayRoomSettings}
+     *
+     * @param displayRoomSettings the {@code boolean} field
+     */
+    public void setDisplayRoomSettings(boolean displayRoomSettings) {
+        this.displayRoomSettings = displayRoomSettings;
+    }
+
+    /**
+     * Retrieves {@code {@link #displayAccountSettings}}
+     *
+     * @return value of {@link #displayAccountSettings}
+     */
+    public boolean isDisplayAccountSettings() {
+        return displayAccountSettings;
+    }
+
+    /**
+     * Sets {@code displayAccountSettings}
+     *
+     * @param displayAccountSettings the {@code boolean} field
+     */
+    public void setDisplayAccountSettings(boolean displayAccountSettings) {
+        this.displayAccountSettings = displayAccountSettings;
+    }
+
+    /**
+     * Build an instance of ZoomRoomsAggregatorCommunicator
+     * Setup aggregated devices processor, initialize adapter properties
+     *
+     * @throws IOException if unable to locate mapping ymp file or properties file
+     */
+    public ZoomRoomsAggregatorCommunicator() throws IOException {
+        Map<String, PropertiesMapping> mapping = new PropertiesMappingParser().loadYML("mapping/model-mapping.yml", getClass());
+        aggregatedDeviceProcessor = new AggregatedDeviceProcessor(mapping);
+        adapterProperties = new Properties();
+        adapterProperties.load(getClass().getResourceAsStream("/version.properties"));
+
+        executorService = Executors.newFixedThreadPool(executorServiceThreadCount);
+        executorService.submit(deviceDataLoader = new ZoomRoomsDeviceDataLoader());
+    }
+
+    /**
+     * {@inheritDoc}
+     * <p>
+     * Additional interceptor to RestTemplate that checks the amount of requests left for metrics endpoints
+     */
+    @Override
+    protected RestTemplate obtainRestTemplate() throws Exception {
+        RestTemplate restTemplate = super.obtainRestTemplate();
+
+        List<ClientHttpRequestInterceptor> interceptors = restTemplate.getInterceptors();
+        if (!interceptors.contains(zoomRoomsHeaderInterceptor))
+            interceptors.add(zoomRoomsHeaderInterceptor);
+
+        final HttpClient httpClient = HttpClients.custom()
+                .setDefaultRequestConfig(RequestConfig.custom()
+                        .setCookieSpec(StandardCookieSpec.RELAXED).build())
+                .build();
+
+        restTemplate.setRequestFactory(
+                new HttpComponentsClientHttpRequestFactory(httpClient)
+        );
+        return restTemplate;
+    }
+
+    /**
+     * {@inheritDoc}
+     *
+     * OAuth based authorization
+     */
+    @Override
+    protected void authenticate() throws Exception {
+        generateAccessToken();
+    }
+
+    /**
+     * {@inheritDoc}
+     */
+    @Override
+    public void controlProperty(ControllableProperty controllableProperty) throws Exception {
+        String roomId = controllableProperty.getDeviceId();
+        String property = controllableProperty.getProperty();
+        Object value = controllableProperty.getValue();
+
+        if (!StringUtils.isNullOrEmpty(roomId) && !StringUtils.isNullOrEmpty(property)) {
+            boolean controlValidated = false;
+
+            try {
+                if (property.startsWith(ROOM_CONTROLS_MEETING_SETTINGS_GROUP) || property.startsWith(ROOM_CONTROLS_ALERT_SETTINGS_GROUP)) {
+                    Setting setting = Setting.fromString(ZoomRoomsSetting.valueOf(property.split("#")[1]).toString());
+                    if (setting == null) {
+                        throw new IllegalArgumentException("Invalid property name provided: " + property);
+                    }
+                    String settingValue;
+                    if (property.endsWith(ZoomRoomsSetting.BatteryPercentage.name())) {
+                        // BatteryPercentage is a Numeric controllable property
+                        settingValue = String.valueOf(value);
+                    } else {
+                        settingValue = normalizeSettingData(value);
+                    }
+                    updateRoomSetting(roomId, setting.getSettingName(), settingValue, setting.getSettingType(), setting.getParentNode());
+                    controlValidated = true;
+                    return;
+                } else if (property.startsWith(ACCOUNT_CONTROLS_MEETING_SETTINGS_GROUP) || property.startsWith(ACCOUNT_CONTROLS_ALERT_SETTINGS_GROUP)) {
+                    Setting setting = Setting.fromString(ZoomRoomsSetting.valueOf(property.split("#")[1]).toString());
+                    if (setting == null) {
+                        throw new IllegalArgumentException("Invalid property name provided: " + property);
+                    }
+                    String settingValue = normalizeSettingData(value);
+                    updateAccountSettings(setting.getSettingName(), settingValue, setting.getSettingType(), setting.getParentNode());
+                    controlValidated = true;
+                    return;
+                } else {
+                    if (logger.isWarnEnabled()) {
+                        logger.warn(String.format("Controllable Property %s is unsupported", property));
+                    }
+                }
+            } finally {
+                if (controlValidated) {
+                    updateCachedControllablePropertyValue(roomId, property, String.valueOf(value));
+                }
+            }
+        }
+    }
+
+    /**
+     * {@inheritDoc}
+     */
+    @Override
+    public void controlProperties(List<ControllableProperty> controllablePropertyList) throws Exception {
+        if (CollectionUtils.isEmpty(controllablePropertyList)) {
+            throw new IllegalArgumentException("Controllable properties cannot be null or empty");
+        }
+        for (ControllableProperty controllableProperty : controllablePropertyList) {
+            controlProperty(controllableProperty);
+        }
+    }
+
+    /**
+     * {@inheritDoc}
+     */
+    @Override
+    public List<Statistics> getMultipleStatistics() throws Exception {
+        updateValidRetrieveStatisticsTimestamp();
+        if (StringUtils.isNullOrEmpty(oAuthAccessToken)) {
+            logDebugMessage("Unable to find oAuthAccessToken, regenerating.");
+            authorizationLock.lock();
+            try {
+                authenticate();
+            } finally {
+                authorizationLock.unlock();
+            }
+        }
+        Map<String, String> statistics = new HashMap<>();
+        ExtendedStatistics extendedStatistics = new ExtendedStatistics();
+        Map<String, String> dynamicStatistics = new HashMap<>();
+
+        List<AdvancedControllableProperty> accountSettingsControls = new ArrayList<>();
+        if (displayAccountSettings) {
+            JsonNode meetingSettings = retrieveAccountSettings("meeting");
+            if (meetingSettings != null) {
+                aggregatedDeviceProcessor.applyProperties(statistics, accountSettingsControls, retrieveAccountSettings("meeting"), "AccountMeetingSettings");
+            }
+            JsonNode alertSettings = retrieveAccountSettings("alert");
+            if (alertSettings != null) {
+                aggregatedDeviceProcessor.applyProperties(statistics, accountSettingsControls, retrieveAccountSettings("alert"), "AccountAlertSettings");
+            }
+            // if the property isn't there - we should not display this control and its label
+            accountSettingsControls.removeIf(advancedControllableProperty -> {
+                String value = String.valueOf(advancedControllableProperty.getValue());
+                if (StringUtils.isNullOrEmpty(value)) {
+                    statistics.remove(advancedControllableProperty.getName());
+                    return true;
+                }
+                return false;
+            });
+        }
+
+        statistics.put(ADAPTER_VERSION, adapterProperties.getProperty("mock.aggregator.version"));
+        statistics.put(ADAPTER_BUILD_DATE, adapterProperties.getProperty("mock.aggregator.build.date"));
+
+        long adapterUptime = System.currentTimeMillis() - adapterInitializationTimestamp;
+        statistics.put(ADAPTER_UPTIME_MIN, String.valueOf(adapterUptime / (1000*60)));
+        statistics.put(ADAPTER_UPTIME, normalizeUptime(adapterUptime/1000));
+
+        if (lastMonitoringCycleDuration != null) {
+            dynamicStatistics.put("LastMonitoringCycleDuration(s)", String.valueOf(lastMonitoringCycleDuration));
+        }
+        dynamicStatistics.put("MonitoredDevicesTotal", String.valueOf(aggregatedDevices.size()));
+
+        knownErrors.forEach((key, value) -> statistics.put("Errors#" + key, value));
+        if (metricsRateLimitRemaining != null) {
+            statistics.put("DashboardMetricsDailyRateLimitRemaining", String.valueOf(metricsRateLimitRemaining));
+        }
+
+        extendedStatistics.setDynamicStatistics(dynamicStatistics);
+        extendedStatistics.setStatistics(statistics);
+        extendedStatistics.setControllableProperties(accountSettingsControls);
+        return Collections.singletonList(extendedStatistics);
+    }
+
+    /**
+     * {@inheritDoc}
+     */
+    @Override
+    protected void internalInit() throws Exception {
+        logDebugMessage("Internal init is called.");
+        adapterInitializationTimestamp = System.currentTimeMillis();
+        setBaseUri(BASE_ZOOM_URL);
+        // To synchronize with the format that Zoom API provides
+        dateFormat.setTimeZone(TimeZone.getTimeZone("GMT"));
+
+        long currentTimestamp = System.currentTimeMillis();
+        validDeviceMetaDataRetrievalPeriodTimestamp = currentTimestamp;
+        validMetricsDataRetrievalPeriodTimestamp = currentTimestamp;
+        validRetrieveStatisticsTimestamp = System.currentTimeMillis() + retrieveStatisticsTimeOut;
+        serviceRunning = true;
+        super.internalInit();
+    }
+
+    /**
+     * {@inheritDoc}
+     */
+    @Override
+    protected void internalDestroy() {
+        logDebugMessage("Internal destroy is called.");
+        try {
+            serviceRunning = false;
+            oAuthAccessToken = null;
+            if (deviceDataLoader != null) {
+                deviceDataLoader.stop();
+                deviceDataLoader = null;
+            }
+
+            dataCollectorOperationsLock.lock();
+            try {
+                if (executorService != null) {
+                    executorService.shutdownNow();
+                    executorService = null;
+                }
+            } finally {
+                dataCollectorOperationsLock.unlock();
+            }
+            devicesExecutionPool.forEach(future -> future.cancel(true));
+            devicesExecutionPool.clear();
+
+            aggregatedDevices.clear();
+            zoomRoomsMetricsData.clear();
+            validUserDetailsDataRetrievalPeriodTimestamps.clear();
+            validRoomDevicesDataRetrievalPeriodTimestamps.clear();
+            validRoomSettingsDataRetrievalPeriodTimestamps.clear();
+            validLiveMeetingsDataRetrievalPeriodTimestamps.clear();
+        } catch (Exception e) {
+            logger.error("Error while adapter internalDestroy operation", e);
+        } finally {
+            super.internalDestroy();
+        }
+    }
+
+    /**
+     * {@inheritDoc}
+     * <p>
+     * Zoom api endpoint does not have ICMP available, so this workaround is needed to provide
+     * ping latency information to Symphony
+     */
+    @Override
+    public int ping() throws Exception {
+        if (isInitialized()) {
+            long pingResultTotal = 0L;
+
+            for (int i = 0; i < this.getPingAttempts(); i++) {
+                long startTime = System.currentTimeMillis();
+
+                try (Socket puSocketConnection = new Socket(this.getHost(), this.getPort())) {
+                    puSocketConnection.setSoTimeout(this.getPingTimeout());
+
+                    if (puSocketConnection.isConnected()) {
+                        long pingResult = System.currentTimeMillis() - startTime;
+                        pingResultTotal += pingResult;
+                        if (this.logger.isTraceEnabled()) {
+                            this.logger.trace(String.format("PING OK: Attempt #%s to connect to %s on port %s succeeded in %s ms", i + 1, this.getHost(), this.getPort(), pingResult));
+                        }
+                    } else {
+                        logDebugMessage(String.format("PING DISCONNECTED: Connection to %s did not succeed within the timeout period of %sms", this.getHost(), this.getPingTimeout()));
+                        return this.getPingTimeout();
+                    }
+                } catch (SocketTimeoutException tex) {
+                    logDebugMessage(String.format("PING TIMEOUT: Connection to %s did not succeed within the timeout period of %sms", this.getHost(), this.getPingTimeout()));
+                    return this.getPingTimeout();
+                }
+            }
+            return Math.max(1, Math.toIntExact(pingResultTotal / this.getPingAttempts()));
+        } else {
+            throw new IllegalStateException("Cannot use device class without calling init() first");
+        }
+    }
+
+    /**
+     * {@inheritDoc}
+     */
+    @Override
+    protected HttpHeaders putExtraRequestHeaders(HttpMethod httpMethod, String uri, HttpHeaders headers) throws Exception {
+        headers.add("Content-Type", "application/json");
+        if (uri.contains(ZOOM_ROOM_OAUTH_URL)) {
+            String oauthPair = getLogin() + ":" + getPassword(); // ClientId:ClientSecret in OAuth flow
+            logDebugMessage("Attempt to generate OAuth token with credentials: " + oauthPair);
+            headers.add("Authorization", "Basic " + Base64.getEncoder().encodeToString(oauthPair.getBytes(StandardCharsets.UTF_8)));
+        } else {
+            headers.add("Authorization", "Bearer " + oAuthAccessToken);
+        }
+        return super.putExtraRequestHeaders(httpMethod, uri, headers);
+    }
+
+    /**
+     * {@inheritDoc}
+     */
+    @Override
+    public List<AggregatedDevice> retrieveMultipleStatistics() throws Exception {
+        logger.debug("ZoomRooms: Retrieve multiple statistics call");
+        logDebugMessage(String.format("Adapter initialized: %s, executorService exists: %s, DataLoader running: %s, devicesExecutionPool: %s, dataLoader idle: %s", isInitialized(), executorService != null, deviceDataLoader.isInProgress(), devicesExecutionPool.size(), deviceDataLoader.isIdle()));
+        if (StringUtils.isNullOrEmpty(oAuthAccessToken)) {
+            logDebugMessage("Unable to find oAuthAccessToken, regenerating.");
+            authorizationLock.lock();
+            try {
+                authenticate();
+            } finally {
+                authorizationLock.unlock();
+            }
+        }
+        updateValidRetrieveStatisticsTimestamp();
+//        logDebugMessage(String.format("Adapter initialized: %s, executorService exists: %s, DataLoader running: %s, devicesExecutionPool: %s, dataLoader idle: %s", isInitialized(), executorService != null, deviceDataLoader.isInProgress(), devicesExecutionPool.size(), deviceDataLoader.isIdle()));
+        dataCollectorOperationsLock.lock();
+        try {
+            if (executorService == null) {
+                logger.warn("No executor service found, creating executor service.");
+                // Due to the bug that after changing properties on fly - the adapter is destroyed but adapter is not initialized properly,
+                // so executor service is not running. We need to make sure executorService exists
+                executorService = Executors.newFixedThreadPool(executorServiceThreadCount);
+                executorService.submit(deviceDataLoader = new ZoomRoomsDeviceDataLoader());
+                serviceRunning = true;
+            } else if (deviceDataLoader.isIdle()) {
+                logger.warn("DeviceDataLoader is in idle state.");
+                //TODO: uncomment this for 1.2.7
+//                logger.warn("DeviceDataLoader is in idle state, restarting.");
+//                if (!executorService.isShutdown()) {
+//                    executorService.shutdownNow();
+//                }
+//                if (deviceDataLoader != null) {
+//                    deviceDataLoader.stop();
+//                }
+//                executorService = Executors.newFixedThreadPool(executorServiceThreadCount);
+//                executorService.submit(deviceDataLoader = new ZoomRoomsDeviceDataLoader());
+//                serviceRunning = true;
+            }
+        } finally {
+            dataCollectorOperationsLock.unlock();
+        }
+        logDebugMessage(String.format("Aggregator Multiple statistics requested. Aggregated Devices collected so far: %s. Runner thread running: %s. Executor terminated: %s",
+                    aggregatedDevices.size(), serviceRunning, executorService.isTerminated()));
+
+        long currentTimestamp = System.currentTimeMillis();
+        nextDevicesCollectionIterationTimestamp = currentTimestamp;
+        logDebugMessage("Zoom Rooms Collected Devices: " + aggregatedDevices.values());
+
+        for (AggregatedDevice aggregatedDevice: aggregatedDevices.values()) {
+            aggregatedDevice.setTimestamp(currentTimestamp);
+            logDebugMessage("Updating Zoom Room Devices InCall Status");
+
+            Map<String, String> properties = aggregatedDevice.getProperties();
+            boolean callStatus = properties.containsKey(METRICS_ROOM_STATUS) && DeviceStatus.isInCall(properties.get(METRICS_ROOM_STATUS));
+            try {
+                logDebugMessage(String.format("Updating %s device call status to %s", aggregatedDevice.getDeviceId(), callStatus));
+                setRoomInCall(aggregatedDevice, callStatus);
+
+                Boolean deviceOnline = aggregatedDevice.getDeviceOnline();
+                if (!deviceOnline) {
+                    properties.put(METRICS_DATA_DEVICE_UPTIME, "ZR Offline");
+                    properties.put(METRICS_DATA_DEVICE_UPTIME_MIN, "ZR Offline");
+                }
+            } catch (Exception e) {
+                logger.error("An error occurred during call status setting for room " + aggregatedDevice.getDeviceId() + ":" + callStatus, e);
+            }
+        }
+        if (knownErrors.containsKey(LOGIN_ERROR_KEY)) {
+            // Need to call it here to still have all the operations running and make sure errors are checked.
+            // Otherwise, the runner will consider device paused
+            oAuthAccessToken = null;
+            throw new RuntimeException(knownErrors.get(LOGIN_ERROR_KEY));
+        }
+        return new ArrayList<>(aggregatedDevices.values());
+    }
+
+    /**
+     * Retrieve Zoom Rooms devices with basic information and save it to {@link #aggregatedDevices} collection
+     * Filter Zoom Rooms based on location id.
+     * In order to make it more user-friendly, it is expected that {@link #zoomRoomLocations} will contain
+     * csv list of Location Names, e.g "Country/Region1", "State1" etc.
+     * <p>
+     *
+     * @throws Exception if a communication error occurs
+     */
+    private void fetchDevicesList() throws Exception {
+        long currentTimestamp = System.currentTimeMillis();
+        if (validDeviceMetaDataRetrievalPeriodTimestamp > currentTimestamp) {
+            logDebugMessage(String.format("General devices metadata retrieval is in cooldown. %s seconds left",
+                    (validDeviceMetaDataRetrievalPeriodTimestamp - currentTimestamp) / 1000));
+            return;
+        }
+        validDeviceMetaDataRetrievalPeriodTimestamp = currentTimestamp + deviceMetaDataRetrievalTimeout;
+
+        List<String> retrievedRoomIds = new ArrayList<>();
+        fetchRooms(retrievedRoomIds);
+        aggregatedDevices.keySet().removeIf(existingDevice -> !retrievedRoomIds.contains(existingDevice) && !existingDevice.startsWith(ROOM_DEVICE_ID_PREFIX));
+
+        if (includeRoomDevices){
+            fetchRoomDevices(retrievedRoomIds);
+        }
+        // Remove rooms that were not populated by the API
+        if (retrievedRoomIds.isEmpty()) {
+            // If all the devices were not populated for any specific reason (no devices available, filtering, etc)
+            aggregatedDevices.clear();
+        }
+        aggregatedDevices.keySet().removeIf(deviceId -> !retrievedRoomIds.contains(deviceId));
+        nextDevicesCollectionIterationTimestamp = System.currentTimeMillis();
+
+        knownErrors.remove(ROOMS_LIST_RETRIEVAL_ERROR_KEY);
+        logDebugMessage("Fetched devices list: " + aggregatedDevices);
+    }
+
+    /**
+     * Retrieve Zoom Room devices and add them to an {@link #aggregatedDevices} list, with "room_device" prefix to the id
+     * @param retrievedRoomIds list of retrieved device ids to keep track of
+     * @throws Exception if any error occurs
+     * */
+    private void fetchRooms(List<String> retrievedRoomIds) throws Exception {
+        List<String> supportedLocationIds = new ArrayList<>();
+        boolean zoomRoomLocationsProvided = !StringUtils.isNullOrEmpty(zoomRoomLocations);
+        if (zoomRoomLocationsProvided) {
+            processPaginatedResponse(ZOOM_ROOM_LOCATIONS_URL, locationRequestPageSize, (roomLocations) -> {
+                if (!roomLocations.isNull() && roomLocations.has("locations")) {
+                    roomLocations = roomLocations.get("locations");
+
+                    if (roomLocations != null && roomLocations.isArray()) {
+                        for (JsonNode roomLocation : roomLocations) {
+                            Map<String, String> location = new HashMap<>();
+                            aggregatedDeviceProcessor.applyProperties(location, roomLocation, "RoomLocation");
+                            if (zoomRoomLocations.contains(location.get(LOCATION_NAME))) {
+                                supportedLocationIds.add(location.get(LOCATION_ID));
+                            }
+                        }
+                    }
+                }
+            });
+
+            logDebugMessage("Updated fetched locations. Supported locationIds: " + supportedLocationIds);
+        } else {
+            logDebugMessage("Locations filter is not provided, skipping room filtering by location.");
+        }
+
+        List<AggregatedDevice> zoomRooms = new ArrayList<>();
+        if (zoomRoomLocationsProvided) {
+            // if locations are provided, but not retrieved successfully
+            // (like if there was a typo or location that does not exist) - skip this step
+            if (!supportedLocationIds.isEmpty()) {
+                supportedLocationIds.forEach(locationId -> {
+                    try {
+                        processPaginatedZoomRoomsRetrieval(locationId, zoomRooms);
+                    } catch (Exception e) {
+                        throw new RuntimeException("Unable to retrieve Zoom Room entries by given locationId: " + locationId, e);
+                    }
+                });
+            }
+        } else {
+            processPaginatedZoomRoomsRetrieval(null, zoomRooms);
+        }
+
+        zoomRooms.forEach(aggregatedDevice -> {
+            String deviceId = aggregatedDevice.getDeviceId();
+            retrievedRoomIds.add(deviceId);
+            if (aggregatedDevices.containsKey(deviceId)) {
+                aggregatedDevices.get(deviceId).setDeviceOnline(aggregatedDevice.getDeviceOnline());
+            } else {
+                aggregatedDevices.put(deviceId, aggregatedDevice);
+            }
+        });
+
+        logDebugMessage("Updated ZoomRooms devices metadata: " + aggregatedDevices);
+    }
+
+    /**
+     * Retrieve Zoom Room devices and add them to an {@link #aggregatedDevices} list, with "room_device" prefix to the id 0
+     *
+     * @param retrievedRoomIds list to add room ids to
+     * */
+    private void fetchRoomDevices(List<String> retrievedRoomIds) throws Exception {
+        for(String roomId: aggregatedDevices.keySet()) {
+            retrievedRoomIds.addAll(updateAndRetrieveRoomDevices(roomId));
+        }
+    }
+
+    /**
+     * Retrieve information of cached room devices and update it
+     *
+     * @param roomId to update room devices for
+     * @return list of collected deviceIds
+     * @throws Exception if an error occurs during zoom API communication
+     * */
+    private List<String> updateAndRetrieveRoomDevices(String roomId) throws Exception {
+        List<String> collectedDeviceIds = new ArrayList<>();
+        if (roomId.startsWith(ROOM_DEVICE_ID_PREFIX)) {
+            return collectedDeviceIds;
+        }
+        processPaginatedResponse(String.format(ZOOM_ROOM_DEVICES_URL, roomId), roomRequestPageSize, roomDevice -> {
+            ArrayNode devices = (ArrayNode) roomDevice.at(DEVICES_PATH);
+            if (!devices.isMissingNode() && !devices.isEmpty()) {
+                devices.forEach(jsonNode -> {
+                    AggregatedDevice device = new AggregatedDevice();
+                    Map<String, String> deviceProperties = new HashMap<>();
+
+                    String deviceId = jsonNode.at(ID_PATH).asText();
+                    if (StringUtils.isNullOrEmpty(deviceId)){
+                        return;
+                    }
+                    device.setDeviceId(deviceId);
+
+                    String serialNumber = jsonNode.at(SERIAL_NUMBER_PATH).asText();
+                    String deviceHostname = jsonNode.at(HOSTNAME_PATH).asText();
+                    String roomName = jsonNode.at(ROOM_NAME_PATH).asText();
+                    if (StringUtils.isNotNullOrEmpty(deviceHostname)) {
+                        device.setDeviceName(String.format(ROOM_DEVICE_NAME_PATTERN, roomName, deviceHostname));
+                    } else {
+                        device.setDeviceName(String.format(ROOM_DEVICE_NAME_PATTERN, roomName, serialNumber));
+                    }
+
+                    device.setSerialNumber(serialNumber);
+                    device.setCategory(jsonNode.at(TYPE_PATH).asText());
+                    device.setDeviceModel(jsonNode.at(MODEL_PATH).asText());
+                    device.setDeviceOnline(DeviceStatus.isOnline(jsonNode.at(STATUS_PATH).asText()));
+                    List<String> macAddresses = new ArrayList<>();
+                    for(JsonNode macAddress: jsonNode.at(MAC_ADDRESS_PATH)){
+                        macAddresses.add(validateAndFormatMACAddress(macAddress.asText()));
+                    }
+                    device.setMacAddresses(macAddresses);
+
+                    deviceProperties.put(DEVICE_SYSTEM_KEY, jsonNode.at(SYSTEM_PATH).asText());
+                    deviceProperties.put(DEVICE_APP_VERSION_KEY, jsonNode.at(APP_VERSION_PATH).asText());
+                    deviceProperties.put(DEVICE_FIRMWARE_KEY, jsonNode.at(FIRMWARE_PATH).asText());
+                    deviceProperties.put(DEVICE_IP_ADDRESS_KEY, jsonNode.at(IP_ADDRESS_PATH).asText());
+                    deviceProperties.put(DEVICE_DEVICE_TYPE_KEY, jsonNode.at(TYPE_PATH).asText());
+                    deviceProperties.put("UpdateTime", String.valueOf(new Date()));
+                    deviceProperties.put("ZoomRoomId", roomId);
+                    device.setProperties(deviceProperties);
+
+                    String roomDeviceId = ROOM_DEVICE_ID_PREFIX + device.getDeviceId();
+                    if (includeRoomDevicesInCalls) {
+                        AggregatedDevice parentDevice = aggregatedDevices.get(roomId);
+                        applyParentEndpointStatisticsToDevice(parentDevice, device);
+                    }
+                    collectedDeviceIds.add(roomDeviceId);
+                    aggregatedDevices.put(roomDeviceId, device);
+                });
+            }
+        });
+        return collectedDeviceIds;
+    }
+
+    /**
+     *
+     * */
+    private void applyParentEndpointStatisticsToDevice(AggregatedDevice parentDevice, AggregatedDevice childDevice) {
+        if (parentDevice != null) {
+            List<Statistics> roomStatistics = parentDevice.getMonitoredStatistics();
+            if (roomStatistics != null) {
+                if (roomStatistics.isEmpty()) {
+                    childDevice.setMonitoredStatistics(roomStatistics);
+                } else {
+                    for (Statistics statistics : roomStatistics) {
+                        if (statistics instanceof EndpointStatistics) {
+                            childDevice.setMonitoredStatistics(Collections.singletonList(statistics));
+                        }
+                    }
+                }
+            }
+        }
+    }
+    /**
+     * Format mac addresses of different formats to match a single pattern 00:00:00:00:00:00
+     *
+     * @param macAddress original macAddress
+     * @return formatted mac address
+     * */
+    private String validateAndFormatMACAddress(String macAddress) {
+        macAddress = macAddress.replaceAll("[^a-zA-Z0-9]", "");
+        StringBuilder res = new StringBuilder();
+        for (int i = 0; i < 6; i++) {
+            if (i != 5) {
+                res.append(macAddress, i * 2, (i + 1) * 2).append(":");
+            } else {
+                res.append(macAddress.substring(i * 2));
+            }
+        }
+        return res.toString();
+    }
+
+    /**
+     * {@inheritDoc}
+     */
+    @Override
+    public List<AggregatedDevice> retrieveMultipleStatistics(List<String> list) throws Exception {
+        return retrieveMultipleStatistics()
+                .stream()
+                .filter(aggregatedDevice -> list.contains(aggregatedDevice.getDeviceId()))
+                .collect(Collectors.toList());
+    }
+
+    /**
+     * Retrieve list of ZoomRooms available
+     *
+     * @param locationId id if a location to filter rooms for. Null or empty if none should be applied
+     * @param nextPageToken token to reference the next page. Null or empty if shouldn't be applied
+     * @return response pair of JsonNode and next_page_token
+     * @throws Exception if a communication error occurs
+     */
+    private Pair<JsonNode, String> retrieveZoomRooms(String locationId, String nextPageToken) throws Exception {
+        StringBuilder queryString = new StringBuilder();
+        if (!StringUtils.isNullOrEmpty(zoomRoomTypes)) {
+            queryString.append("&type=").append(zoomRoomTypes);
+        }
+        if (!StringUtils.isNullOrEmpty(locationId)) {
+            queryString.append("&location_id=").append(locationId);
+        }
+        if (!StringUtils.isNullOrEmpty(nextPageToken)) {
+            queryString.append("&next_page_token=").append(nextPageToken);
+        }
+        JsonNode response = doGetWithRetry(String.format(ZOOM_ROOMS_URL, roomRequestPageSize) + queryString);
+
+        if (response == null) {
+            return Pair.of(null, null);
+        }
+        return Pair.of(response, response.at("/next_page_token").asText());
+    }
+
+    /**
+     * Retrieve ZoomRooms user details
+     *
+     * @param userId id of a room user
+     * @return response JsonNode
+     * @throws Exception if a communication error occurs
+     */
+    private JsonNode retrieveUserDetails(String userId) throws Exception {
+        return doGetWithRetry(String.format(ZOOM_USER_DETAILS_URL, userId));
+    }
+
+    /**
+     * If addressed too frequently, Zoom API may respond with 429 code, meaning that the call rate per second was reached.
+     * Normally it would rarely happen due to the request rate limit, but when it does happen - adapter must retry the
+     * attempts of retrieving needed information. This method retries up to 10 times with 500ms timeout in between
+     *
+     * @param url to retrieve data from
+     * @return JsonNode response body
+     * @throws Exception if a communication error occurs
+     */
+    private JsonNode doGetWithRetry(String url) throws Exception {
+        int retryAttempts = 0;
+        Exception lastError = null;
+        boolean criticalError = false;
+        while (retryAttempts++ < 10 && serviceRunning) {
+            try {
+                return doGet(url, JsonNode.class);
+            } catch (IllegalStateException ise) {
+                lastError = ise;
+                logger.error("IllegalStateException during executing doGet RestCommunicator request, resetting the connection.", ise);
+                disconnect();
+                connect();
+            } catch (CommandFailureException e) {
+                //TODO propagate 429 on top, so API Error is reported? (make optional)
+                lastError = e;
+                if (e.getStatusCode() != 429) {
+                    // Might be 401, 403 or any other error code here so the code will just get stuck
+                    // cycling this failed request until it's fixed. So we need to skip this scenario.
+                    criticalError = true;
+                    logger.error(String.format("ZoomRooms API error %s while retrieving %s data", e.getStatusCode(), url), e);
+                    break;
+                }
+            } catch (FailedLoginException fle) {
+                lastError = fle;
+                criticalError = true;
+                break;
+            } catch (Exception e) {
+                lastError = e;
+                // if service is running, log error
+                if (serviceRunning) {
+                    criticalError = true;
+                    logger.error(String.format("ZoomRooms API error while retrieving %s data", url), e);
+                }
+                break;
+            }
+            TimeUnit.MILLISECONDS.sleep(200);
+        }
+
+        if (retryAttempts == 10 && serviceRunning || criticalError) {
+            // if we got here, all 10 attempts failed, or this is a login error that doesn't imply retry attempts
+            if (lastError instanceof CommandFailureException) {
+                int code = ((CommandFailureException)lastError).getStatusCode();
+                if (code == HttpStatus.UNAUTHORIZED.value() || code == HttpStatus.FORBIDDEN.value()) {
+                    String errorMessage = String.format("Unauthorized to perform the request %s: %s", url, lastError.getLocalizedMessage());
+                    transformAndSaveException(new FailedLoginException(errorMessage));
+                    return null;
+                }
+                transformAndSaveException(lastError);
+            } else if (lastError instanceof FailedLoginException) {
+                String errorMessage = String.format("Unauthorized to perform the request %s: %s", url, lastError.getLocalizedMessage());
+                transformAndSaveException(new FailedLoginException(errorMessage));
+                throw lastError;
+            } else {
+                transformAndSaveException(lastError);
+            }
+        }
+        return null;
+    }
+
+    /**
+     * Retrieve zoom rooms with support of the ZoomRoom API pagination (next page token)
+     *
+     * @param locationId to filter rooms based on locations
+     * @param zoomRooms to save all retrieved rooms to
+     * @throws Exception if any communication error occurs
+     * */
+    private void processPaginatedZoomRoomsRetrieval(String locationId, List<AggregatedDevice> zoomRooms) throws Exception {
+        boolean hasNextPage = true;
+        String nextPageToken = null;
+        Pair<JsonNode, String> response;
+        while(hasNextPage) {
+            logDebugMessage(String.format("Receiving page with next_page_token: %s", nextPageToken));
+            response = retrieveZoomRooms(locationId, nextPageToken);
+            if (response.getLeft() == null) {
+                return;
+            }
+            nextPageToken = response.getRight();
+            hasNextPage = StringUtils.isNotNullOrEmpty(nextPageToken);
+            zoomRooms.addAll(aggregatedDeviceProcessor.extractDevices(response.getLeft()));
+        }
+    }
+
+    /**
+     * Process the response that implies possibility of having more than 1 page in total.
+     * Whenever there are more pages - next_page_token property is used for the next page reference
+     *
+     * @param url to fetch
+     * @param pageSize to have consistent page size response
+     * @param processor interface that grants correct page response processing
+     * @throws Exception if communication error occurs
+     * */
+    private void processPaginatedResponse(String url, int pageSize, PaginatedResponseProcessor processor) throws Exception {
+        JsonNode roomLocations;
+        boolean hasNextPage = true;
+        String nextPageToken = null;
+        while(hasNextPage) {
+            logDebugMessage(String.format("Receiving page with next_page_token: %s", nextPageToken));
+            if (StringUtils.isNullOrEmpty(nextPageToken)) {
+                roomLocations = doGetWithRetry(String.format(url, pageSize));
+            } else {
+                roomLocations = doGetWithRetry(String.format(url + "&next_page_token=" + nextPageToken, pageSize));
+            }
+            if (roomLocations == null) {
+                hasNextPage = false;
+                continue;
+            }
+            nextPageToken = roomLocations.at("/next_page_token").asText();
+            hasNextPage = StringUtils.isNotNullOrEmpty(nextPageToken);
+            processor.process(roomLocations);
+        }
+    }
+    /**
+     * Populate ZoomRooms with properties: metrics, devices, controls etc.
+     *
+     * @param roomId Id of zoom room
+     * @throws Exception if any error occurs
+     */
+    private void populateDeviceDetails(String roomId) throws Exception {
+        logDebugMessage("Fetching room details for device " + roomId);
+        AggregatedDevice aggregatedZoomRoomDevice = aggregatedDevices.get(roomId);
+        if (aggregatedZoomRoomDevice == null) {
+            logDebugMessage("Unable to find cached room with id " + roomId);
+            return;
+        }
+        // To restore properties that were here before, but to override the rest
+        Map<String, String> properties = new HashMap<>(aggregatedZoomRoomDevice.getProperties());
+
+        Map<String, String> roomMetricsProperties = zoomRoomsMetricsData.get(roomId);
+
+        if (roomMetricsProperties != null) {
+            cleanupStaleProperties(properties, ROOM_STATUS_GROUP);
+
+            Map<String, String> processedMetricsProperties = new HashMap<>();
+            Map<String, String> roomIssues = RoomStatusProcessor.processIssuesList(roomMetricsProperties.get(METRICS_ISSUES));
+            roomIssues.forEach((key, value) -> processedMetricsProperties.put(ROOM_STATUS_GROUP + key, value));
+
+            properties.putAll(processedMetricsProperties);
+            properties.putAll(roomMetricsProperties);
+            properties.remove(METRICS_ISSUES);
+        }
+
+        if (properties.containsKey(METRICS_ROOM_STATUS) && properties.get(METRICS_ROOM_STATUS).equals("InMeeting")) {
+            retrieveZoomRoomMetricsDetails(roomId, properties);
+            setRoomInCall(aggregatedZoomRoomDevice, true);
+        } else {
+            cleanupStaleProperties(properties, LIVE_MEETING_GROUP);
+            setRoomInCall(aggregatedZoomRoomDevice, false);
+        }
+
+        if (!excludePropertyGroups.contains("RoomUserDetails")) {
+            populateRoomUserDetails(aggregatedZoomRoomDevice.getSerialNumber(), properties);
+        }
+        List<AdvancedControllableProperty> controllableProperties = aggregatedZoomRoomDevice.getControllableProperties();
+        if (!excludePropertyGroups.contains("RoomDevices")) {
+            retrieveGroupedRoomDevicesInformation(roomId, properties);
+        }
+        if (!excludePropertyGroups.contains("RoomControlSettings")) {
+            populateRoomSettings(roomId, properties, controllableProperties);
+        }
+
+        if (includeRoomDevices) {
+            updateAndRetrieveRoomDevices(roomId);
+        }
+
+        aggregatedZoomRoomDevice.setProperties(properties);
+        aggregatedZoomRoomDevice.setControllableProperties(controllableProperties);
+    }
+
+    /**
+     * Set zoom room in call status
+     *
+     * @param aggregatedZoomRoomDevice device to change inCall status for
+     * @param inCall whether the device is in call or not
+     * */
+    private synchronized void setRoomInCall(AggregatedDevice aggregatedZoomRoomDevice, boolean inCall) {
+        if (!includeRoomsMetrics) {
+            logDebugMessage("includeRoomsMetrics configuration parameter is set to 'false', skipping Zoom Room inCall status update.");
+            return;
+        }
+        List<Statistics> statistics = aggregatedZoomRoomDevice.getMonitoredStatistics();
+
+        String roomId = aggregatedZoomRoomDevice.getDeviceId();
+        // if device is in the meeting - attempt to retrieve meeting details from the detailed metrics
+        // Also need to make sure we aren't trying to manipulate readonly collections
+        if (statistics != null) {
+            statistics = new ArrayList<>(statistics);
+        }
+        if (statistics == null) {
+            statistics = new ArrayList<>();
+        }
+        aggregatedZoomRoomDevice.setMonitoredStatistics(statistics);
+        statistics.clear();
+
+        EndpointStatistics endpointStatistics = new EndpointStatistics();
+        endpointStatistics.setInCall(inCall);
+        statistics.add(endpointStatistics);
+
+        // Update room devices also
+        if (includeRoomDevicesInCalls) {
+            aggregatedDevices.entrySet().stream().filter(deviceEntry -> deviceEntry.getKey().startsWith(ROOM_DEVICE_ID_PREFIX))
+                    .map(Map.Entry::getValue).forEach(aggregatedDevice -> {
+                Map<String, String> deviceProperties = aggregatedDevice.getProperties();
+                if (deviceProperties != null && roomId.equals(deviceProperties.get("ZoomRoomId"))) {
+                    applyParentEndpointStatisticsToDevice(aggregatedZoomRoomDevice, aggregatedDevice);
+                }
+            });
+        }
+    }
+
+    /**
+     * Add room user settings to device's properties. Check if retrieval is relevant based on {@link #validUserDetailsDataRetrievalPeriodTimestamps}
+     * value, stored with the {@param roomUserId}.
+     *
+     * @param roomUserId id of the room user to populate properties for
+     * @param properties map to add statistics to
+     */
+    private void populateRoomUserDetails(String roomUserId, Map<String, String> properties) throws Exception {
+        long currentTimestamp = System.currentTimeMillis();
+        Long dataRetrievalTimestamp = validUserDetailsDataRetrievalPeriodTimestamps.get(roomUserId);
+        long roomUserDetailsProperties = properties.keySet().stream().filter(s -> s.startsWith(ROOM_USER_DETAILS_GROUP)).count();
+        if (roomUserDetailsProperties > 0 && dataRetrievalTimestamp != null &&
+                dataRetrievalTimestamp > currentTimestamp) {
+            logDebugMessage(String.format("Room User details retrieval is in cooldown. %s seconds left",
+                    (dataRetrievalTimestamp - currentTimestamp) / 1000));
+            return;
+        }
+        validUserDetailsDataRetrievalPeriodTimestamps.put(roomUserId, currentTimestamp + roomUserDetailsRetrievalTimeout);
+
+        JsonNode roomUserDetails = retrieveUserDetails(roomUserId);
+        Map<String, String> roomUserProperties = new HashMap<>();
+
+        cleanupStaleProperties(properties, ROOM_USER_DETAILS_GROUP);
+
+        if (roomUserDetails != null) {
+            aggregatedDeviceProcessor.applyProperties(roomUserProperties, roomUserDetails, "RoomUserDetails");
+            properties.putAll(roomUserProperties);
+        }
+
+        logDebugMessage("Updated ZoomRooms user details: " + roomUserProperties);
+    }
+
+    /**
+     * Add room settings controls to device's properties. Check if retrieval is relevant based on {@link #validRoomDevicesDataRetrievalPeriodTimestamps}
+     * value, stored with the {@param roomId}.
+     *
+     * @param roomId                 id of the room to populate settings for
+     * @param properties             map to add statistics to
+     * @param controllableProperties list of controllable properties, to add controls to
+     */
+    private void populateRoomSettings(String roomId, Map<String, String> properties, List<AdvancedControllableProperty> controllableProperties) throws Exception {
+        if (!displayRoomSettings) {
+            logDebugMessage("Room settings retrieval is switched off by displayRoomSettings property.");
+            return;
+        }
+        Long dataRetrievalTimestamp = validRoomSettingsDataRetrievalPeriodTimestamps.get(roomId);
+        long currentTimestamp = System.currentTimeMillis();
+        long roomSettingsProperties = properties.keySet().stream().filter(s -> s.startsWith(ROOM_CONTROLS_ALERT_SETTINGS_GROUP) || s.startsWith(ROOM_CONTROLS_MEETING_SETTINGS_GROUP)).count();
+        if ((roomSettingsProperties > 0 && dataRetrievalTimestamp != null && dataRetrievalTimestamp > currentTimestamp)) {
+            logDebugMessage(String.format("Room settings retrieval is in cooldown. %s seconds left",
+                    (dataRetrievalTimestamp - currentTimestamp) / 1000));
+            return;
+        }
+        validRoomSettingsDataRetrievalPeriodTimestamps.put(roomId, currentTimestamp + roomSettingsRetrievalTimeout);
+
+        cleanupStaleProperties(properties, ROOM_CONTROLS_ALERT_SETTINGS_GROUP, ROOM_CONTROLS_MEETING_SETTINGS_GROUP);
+        cleanupStaleControls(controllableProperties, ROOM_CONTROLS_ALERT_SETTINGS_GROUP, ROOM_CONTROLS_MEETING_SETTINGS_GROUP);
+
+        Map<String, String> settingsProperties = new HashMap<>();
+        List<AdvancedControllableProperty> settingsControls = new ArrayList<>();
+
+        JsonNode meetingSettings = retrieveRoomSettings(roomId, "meeting");
+        if (meetingSettings != null) {
+            aggregatedDeviceProcessor.applyProperties(settingsProperties, settingsControls, meetingSettings, "RoomMeetingSettings");
+        }
+        JsonNode alertSettings = retrieveRoomSettings(roomId, "alert");
+        if (alertSettings != null) {
+            aggregatedDeviceProcessor.applyProperties(settingsProperties, settingsControls, alertSettings, "RoomAlertSettings");
+        }
+
+        /** TODO: this segment will be removed and moved completely to yml config after SYAL-625 is fixed */
+        if (alertSettings != null) {
+            JsonNode notificationSettings = alertSettings.get("notification");
+            if (notificationSettings != null) {
+                JsonNode batteryPercentageValue = notificationSettings.get("battery_percentage");
+                if (batteryPercentageValue != null) {
+                    int percentageValue = batteryPercentageValue.asInt();
+                    String batteryPercentagePropertyName = "RoomControlsAlertSettings#BatteryPercentage";
+                    settingsProperties.put(batteryPercentagePropertyName, String.valueOf(percentageValue));
+
+                    AdvancedControllableProperty batteryPercentage = new AdvancedControllableProperty();
+                    batteryPercentage.setType(new AdvancedControllableProperty.Numeric());
+                    batteryPercentage.setTimestamp(new Date());
+                    batteryPercentage.setValue(percentageValue);
+                    batteryPercentage.setName(batteryPercentagePropertyName);
+                    settingsControls.add(batteryPercentage);
+                }
+            }
+        }
+        /** /TODO */
+
+        // if the property isn't there - we should not display this control and its label
+        settingsControls.removeIf(advancedControllableProperty -> {
+            String value = String.valueOf(advancedControllableProperty.getValue());
+            if (StringUtils.isNullOrEmpty(value)) {
+                settingsProperties.remove(advancedControllableProperty.getName());
+                return true;
+            }
+            return false;
+        });
+
+        properties.putAll(settingsProperties);
+        controllableProperties.addAll(settingsControls);
+        logDebugMessage("Updated ZoomRooms room settings: " + settingsProperties);
+    }
+
+    /**
+     * Types of devices: ZoomRoomsComputer, Controller, SchedulingDisplay, ZoomRoomsControlSystem, CompanionWhiteboard
+     * Retrieve registered zoom room devices information, group it by type.
+     * Calculate number of online/offline devices, display online/offline devices operating systems and app versions.
+     *
+     * @param roomId     to get devices for
+     * @param properties to save properties to
+     * @throws Exception if any error occurs
+     */
+    private void retrieveGroupedRoomDevicesInformation(String roomId, Map<String, String> properties) throws Exception {
+        Long dataRetrievalTimestamp = validRoomDevicesDataRetrievalPeriodTimestamps.get(roomId);
+        long currentTimestamp = System.currentTimeMillis();
+        long roomDevicesProperties = properties.keySet().stream().filter(s -> s.startsWith(ROOM_DEVICES_GROUP)).count();
+        if (roomDevicesProperties > 0 && dataRetrievalTimestamp != null && dataRetrievalTimestamp > currentTimestamp) {
+            logDebugMessage(String.format("Room devices retrieval is in cooldown. %s seconds left",
+                    (dataRetrievalTimestamp - currentTimestamp) / 1000));
+            return;
+        }
+        validRoomDevicesDataRetrievalPeriodTimestamps.put(roomId, currentTimestamp + roomDevicesRetrievalTimeout);
+
+        JsonNode devices = retrieveRoomDevices(roomId);
+        Map<String, List<Map<String, String>>> deviceGroups = new HashMap<>();
+
+        if (devices != null && devices.isArray()) {
+            for (JsonNode deviceNode : devices) {
+                Map<String, String> roomDeviceProperties = new HashMap<>();
+                if (deviceNode != null) {
+                    aggregatedDeviceProcessor.applyProperties(roomDeviceProperties, deviceNode, "RoomDevice");
+                    aggregatedDevices.get(roomId).setDeviceOnline(DeviceStatus.isOnline(deviceNode.at("/status").asText()));
+                }
+
+                String deviceType = roomDeviceProperties.get(DEVICE_TYPE_PROPERTY);
+                if (!deviceGroups.containsKey(deviceType)) {
+                    deviceGroups.put(deviceType, new ArrayList<>());
+                }
+                deviceGroups.get(deviceType).add(roomDeviceProperties);
+            }
+
+            cleanupStaleProperties(properties, ROOM_DEVICES_GROUP);
+            // Process device groups
+            // Key is group, value is list of mapped properties
+            deviceGroups.forEach((key, value) -> {
+                List<String> onlineAppVersions = new ArrayList<>();
+                List<String> offlineAppVersions = new ArrayList<>();
+                List<String> onlineDeviceSystems = new ArrayList<>();
+                List<String> offlineDeviceSystems = new ArrayList<>();
+                int onlineDevicesTotal = 0;
+                int offlineDevicesTotal = 0;
+                for (Map<String, String> props : value) {
+                    String appVersion = props.get(APP_VERSION_PROPERTY);
+                    String deviceSystem = props.get(DEVICE_SYSTEM_PROPERTY);
+                    if (Objects.equals("Online", props.get(DEVICE_STATUS_PROPERTY))) {
+                        if (!StringUtils.isNullOrEmpty(appVersion)) {
+                            onlineAppVersions.add(String.format("%s [%s]", appVersion, deviceSystem));
+                        }
+                        if (!StringUtils.isNullOrEmpty(deviceSystem)) {
+                            onlineDeviceSystems.add(deviceSystem);
+                        }
+                        onlineDevicesTotal++;
+                    } else {
+                        if (!StringUtils.isNullOrEmpty(appVersion)) {
+                            offlineAppVersions.add(String.format("%s [%s]", appVersion, deviceSystem));
+                        }
+                        if (!StringUtils.isNullOrEmpty(deviceSystem)) {
+                            offlineDeviceSystems.add(deviceSystem);
+                        }
+                        offlineDevicesTotal++;
+                    }
+                }
+                properties.put(String.format(ROOM_DEVICES_TEMPLATE_PROPERTY, key, ONLINE_APP_VERSIONS_PROPERTY), String.join("; ", onlineAppVersions));
+                properties.put(String.format(ROOM_DEVICES_TEMPLATE_PROPERTY, key, OFFLINE_APP_VERSIONS_PROPERTY), String.join("; ", offlineAppVersions));
+                properties.put(String.format(ROOM_DEVICES_TEMPLATE_PROPERTY, key, ONLINE_DEVICE_SYSTEMS_PROPERTY), String.join("; ", onlineDeviceSystems));
+                properties.put(String.format(ROOM_DEVICES_TEMPLATE_PROPERTY, key, OFFLINE_DEVICE_SYSTEMS_PROPERTY), String.join("; ", offlineDeviceSystems));
+                properties.put(String.format(ROOM_DEVICES_TEMPLATE_PROPERTY, key, ONLINE_DEVICES_TOTAL_PROPERTY), String.valueOf(onlineDevicesTotal));
+                properties.put(String.format(ROOM_DEVICES_TEMPLATE_PROPERTY, key, OFFLINE_DEVICES_TOTAL_PROPERTY), String.valueOf(offlineDevicesTotal));
+            });
+        }
+        logDebugMessage("Updated ZoomRooms devices properties: " + devices);
+    }
+
+    /**
+     * Update value of a cached controllable property to a new value
+     *
+     * @param roomId       id of the zoomRoom to look up
+     * @param propertyName name of the property
+     * @param value        new value of the property
+     */
+    private void updateCachedControllablePropertyValue(String roomId, String propertyName, String value) {
+        AggregatedDevice aggregatedDevice = aggregatedDevices.get(roomId);
+        if (aggregatedDevice == null) {
+            return;
+        }
+        List<AdvancedControllableProperty> advancedControllableProperties = aggregatedDevice.getControllableProperties();
+        Map<String, String> properties = aggregatedDevice.getProperties();
+
+        advancedControllableProperties.stream().filter(advancedControllableProperty ->
+                advancedControllableProperty.getName().equals(propertyName)).findFirst()
+                .ifPresent(advancedControllableProperty -> advancedControllableProperty.setValue(value));
+        properties.put(propertyName, value);
+
+        if (propertyName.startsWith(ROOM_CONTROLS_GROUP)) {
+            if (propertyName.endsWith(LEAVE_CURRENT_MEETING_PROPERTY) || propertyName.endsWith(END_CURRENT_MEETING_PROPERTY)) {
+                properties.put(METRICS_ROOM_STATUS, "Available");
+
+                // Need to cleanup live meeting information an remove metrics data from
+                cleanupStaleProperties(properties, LIVE_MEETING_GROUP);
+                zoomRoomsMetricsData.get(roomId).put(METRICS_ROOM_STATUS, "Available");
+            } else if (propertyName.endsWith(START_ROOM_PMI_CONTROL_PROPERTY)) {
+                properties.put(METRICS_ROOM_STATUS, "Connecting");
+                zoomRoomsMetricsData.get(roomId).put(METRICS_ROOM_STATUS, "Connecting");
+            }
+        }
+    }
+
+    /**
+     * Retrieve list of room devices
+     *
+     * @param roomId to get devices for
+     * @return response JsonNode
+     * @throws Exception if any error occurs
+     */
+    private JsonNode retrieveRoomDevices(String roomId) throws Exception {
+        JsonNode roomDevices = doGetWithRetry(String.format(ZOOM_DEVICES_URL, roomId));
+        if (roomDevices != null && roomDevices.has("devices")) {
+            return roomDevices.get("devices");
+        }
+        return null;
+    }
+
+    /**
+     * Retrieve list of all ZoomRooms metrics
+     * To have better control over data collection - it is bound to {@link ZoomRoomsAggregatorCommunicator#validMetricsDataRetrievalPeriodTimestamp} variable
+     * in order to only fetch this information when {@link ZoomRoomsAggregatorCommunicator#metricsRetrievalTimeout} has exceeded
+     *
+     * @throws Exception if any error occurs
+     */
+    private void retrieveZoomRoomMetrics() throws Exception {
+        long currentTimestamp = System.currentTimeMillis();
+        if (zoomRoomsMetricsData.size() > 0 && validMetricsDataRetrievalPeriodTimestamp > currentTimestamp) {
+            logDebugMessage(String.format("Metrics retrieval is in cooldown. %s seconds left",
+                    (validMetricsDataRetrievalPeriodTimestamp - currentTimestamp) / 1000));
+            return;
+        }
+        if (!includeRoomsMetrics) {
+            logDebugMessage("includeRoomsMetrics is set to false, skipping metrics retrieval.");
+            return;
+        }
+        validMetricsDataRetrievalPeriodTimestamp = currentTimestamp + metricsRetrievalTimeout;
+        try {
+            processPaginatedResponse(ZOOM_ROOMS_METRICS_URL, roomMetricsPageSize, (roomsMetrics) -> {
+                if (!roomsMetrics.isNull() && roomsMetrics.has("zoom_rooms")) {
+                    for (JsonNode metric : roomsMetrics.get("zoom_rooms")) {
+                        Map<String, String> metricsData = new HashMap<>();
+                        if (metric != null) {
+                            String roomId = metric.at("/id").asText();
+                            aggregatedDeviceProcessor.applyProperties(metricsData, metric, "ZoomRoomMetrics");
+                            zoomRoomsMetricsData.put(roomId, metricsData);
+
+                            String loadDate = metricsData.get("Metrics#LastStartTime");
+
+                            if (loadDate != null) {
+                                Instant loadDateParsed = Instant.parse(loadDate);
+                                Duration uptime = Duration.between(loadDateParsed, Instant.now());
+
+                                // Cant get seconds due to the language version
+                                metricsData.put(METRICS_DATA_DEVICE_UPTIME, normalizeUptime(uptime.toMinutes() * 60));
+                                metricsData.put(METRICS_DATA_DEVICE_UPTIME_MIN, String.valueOf(uptime.toMinutes()));
+                            }
+                            metricsData.put(METRICS_DATA_RETRIEVED_TIME, dateFormat.format(new Date()));
+                        }
+                    }
+                }
+            });
+
+            logDebugMessage("Updated ZoomRooms metrics entries: " + zoomRoomsMetricsData);
+        } catch (CommandFailureException ex) {
+            if (ex.getStatusCode() == 429) {
+                logger.warn(String.format("Maximum daily rate limit for %s API was reached.", ZOOM_ROOMS_METRICS_URL), ex);
+            } else {
+                throw ex;
+            }
+        }
+        knownErrors.remove(ROOMS_METRICS_RETRIEVAL_ERROR_KEY);
+    }
+
+    /**
+     * Retrieve detailed metrics information for the given room, including meeting details
+     *
+     * @param roomId     of the room to get info for
+     * @param properties map to save data to
+     * @throws Exception if a communication error occurs
+     */
+    private void retrieveZoomRoomMetricsDetails(String roomId, Map<String, String> properties) throws Exception {
+        long currentTimestamp = System.currentTimeMillis();
+        Long dataRetrievalTimestamp = validLiveMeetingsDataRetrievalPeriodTimestamps.get(roomId);
+        if (dataRetrievalTimestamp != null && dataRetrievalTimestamp > currentTimestamp) {
+            logDebugMessage(String.format("Meeting metrics retrieval is in cooldown. %s seconds left",
+                    (dataRetrievalTimestamp - currentTimestamp) / 1000));
+            return;
+        }
+        // Metrics retrieval timeout is used so this information is retrieve once per general metrics refresh period.
+        // First full metrics payload is retrieved, then the details (if necessary), an only once. Next iteration
+        // will happen after general metrics data refreshed.
+        validLiveMeetingsDataRetrievalPeriodTimestamps.put(roomId, currentTimestamp + liveMeetingDetailsRetrievalTimeout);
+
+        // Need to cleanup stale properties before checking whether it is generally allowed to fetch these properties anymore.
+        // So if it isn't allowed - properties are removed for good.
+        cleanupStaleProperties(properties, LIVE_MEETING_GROUP);
+
+        if (metricsRateLimitRemaining == null || metricsRateLimitRemaining < liveMeetingDetailsDailyRequestRateThreshold) {
+            logDebugMessage(String.format("Skipping collection of meeting details for room %s. Remaining metrics rate limit: %s", roomId, metricsRateLimitRemaining));
+            properties.put(LIVE_MEETING_GROUP_WARNING, String.format("Daily request rate threshold of %s for the Meeting Dashboard API was reached.", liveMeetingDetailsDailyRequestRateThreshold));
+            return;
+        }
+        if (!displayLiveMeetingDetails) {
+            logDebugMessage(String.format("Skipping collection of meeting details for room %s. showLiveMeetingDetails parameter is set to false", roomId));
+            return;
+        }
+
+        try {
+            JsonNode roomsMetrics = doGet(String.format(ZOOM_ROOM_METRICS_DETAILS_URL, roomId), JsonNode.class);
+            if (roomsMetrics != null && !roomsMetrics.isNull() && roomsMetrics.has("live_meeting")) {
+                aggregatedDeviceProcessor.applyProperties(properties, roomsMetrics, "ZoomRoomMeeting");
+                properties.put(LIVE_MEETING_DATA_RETRIEVED_TIME, dateFormat.format(new Date()));
+            }
+            logDebugMessage("Retrieve ZoomRooms deeting details for room: " + roomId);
+        } catch (CommandFailureException ex) {
+            if (ex.getStatusCode() == 429) {
+                logger.warn(String.format("Maximum daily rate limit for %s API was reached.", ZOOM_ROOM_METRICS_DETAILS_URL), ex);
+            } else {
+                throw ex;
+            }
+        }
+    }
+
+    /**
+     * Retrieve room settings
+     *
+     * @param type of settings list to get
+     * @return response JsonNode
+     * @throws Exception if a communication error occurs
+     */
+    private JsonNode retrieveRoomSettings(String roomId, String type) throws Exception {
+        return doGetWithRetry(String.format(ZOOM_ROOM_SETTINGS_URL, roomId) + "?setting_type=" + type);
+    }
+
+    /**
+     * Retrieve settings for an account
+     *
+     * @param type of settings list to get
+     * @return response JsonNode
+     * @throws Exception if a communication error occurs
+     */
+    private JsonNode retrieveAccountSettings(String type) throws Exception {
+        return doGetWithRetry(ZOOM_ROOM_ACCOUNT_SETTINGS_URL + "?setting_type=" + type);
+    }
+
+    /**
+     * Update Zoom Account setting
+     *
+     * @param setting    name of the setting to update
+     * @param value      new value for the property
+     * @param type       of the setting, either alert or meeting
+     * @param parentNode json parent node to use while building json request payload
+     * @throws Exception if a communication error occurs
+     */
+    private void updateAccountSettings(String setting, String value, String type, String parentNode) throws Exception {
+        Map<String, Map<String, String>> request = new HashMap<>();
+        Map<String, String> patch = new HashMap<>();
+        patch.put(setting, value);
+        request.put(parentNode, patch);
+        doPatch(ZOOM_ROOM_ACCOUNT_SETTINGS_URL + "?setting_type=" + type, request, String.class);
+    }
+
+    /**
+     * Update ZoomRoom setting
+     *
+     * @param roomId     id of the room to update property for
+     * @param setting    name of the setting to update
+     * @param value      new value for the setting
+     * @param type       of the setting, either alert or meeting
+     * @param parentNode json parent node to use while building json request payload
+     * @throws Exception if a communication error occurs
+     */
+    private void updateRoomSetting(String roomId, String setting, String value, String type, String parentNode) throws Exception {
+        Map<String, Map<String, String>> request = new HashMap<>();
+        Map<String, String> patch = new HashMap<>();
+        patch.put(setting, value);
+        request.put(parentNode, patch);
+        doPatch(String.format(ZOOM_ROOM_SETTINGS_URL, roomId) + "?setting_type=" + type, request, String.class);
+    }
+
+    /**
+     * Update the status of the device.
+     * The device is considered as paused if did not receive any retrieveMultipleStatistics()
+     * calls during {@link ZoomRoomsAggregatorCommunicator#validRetrieveStatisticsTimestamp}
+     */
+    private synchronized void updateAggregatorStatus() {
+        // If the adapter is destroyed out of order, we need to make sure the device isn't paused here
+        if (validRetrieveStatisticsTimestamp > 0L) {
+            devicePaused = validRetrieveStatisticsTimestamp < System.currentTimeMillis();
+        } else {
+            devicePaused = false;
+        }
+    }
+
+    /**
+     * Update statistics retrieval timestamp
+     * */
+    private synchronized void updateValidRetrieveStatisticsTimestamp() {
+        validRetrieveStatisticsTimestamp = System.currentTimeMillis() + retrieveStatisticsTimeOut;
+        updateAggregatorStatus();
+    }
+
+    /**
+     * Remove an entry from the specified map, if key starts with one of the options provided
+     *
+     * @param properties    map to remove property from
+     * @param propertyNames options to use when defining which properties to remove
+     */
+    private void cleanupStaleProperties(Map<String, String> properties, String... propertyNames) {
+        properties.keySet().removeIf(s -> {
+            for (String propertyName : propertyNames) {
+                if (s.startsWith(propertyName)) {
+                    return true;
+                }
+            }
+            return false;
+        });
+    }
+
+    /**
+     * Remove an entry from the specified list of controllable ptoperties, if property name starts with one of the options provided
+     *
+     * @param advancedControllableProperties list to remove object from
+     * @param controlNames                   options to use when defining which properties to remove
+     */
+    private void cleanupStaleControls(List<AdvancedControllableProperty> advancedControllableProperties, String... controlNames) {
+        advancedControllableProperties.removeIf(advancedControllableProperty -> {
+            for (String controlName : controlNames) {
+                if (advancedControllableProperty.getName().startsWith(controlName)) {
+                    return true;
+                }
+            }
+            return false;
+        });
+    }
+
+    /**
+     * Normalize value of a setting control to represent real values - true or false.
+     *
+     * @param value raw object coming from Symphony
+     * @return {@link String} value of 'true' or 'false' based on the initial value
+     */
+    private String normalizeSettingData(Object value) {
+        return "0".equals(String.valueOf(value)) ? "false" : "true";
+    }
+
+    /**
+     * Uptime is received in seconds, need to normalize it and make it human readable, like
+     * 1 day(s) 5 hour(s) 12 minute(s) 55 minute(s)
+     * Incoming parameter is may have a decimal point, so in order to safely process this - it's rounded first.
+     * We don't need to add a segment of time if it's 0.
+     *
+     * @param uptimeSeconds value in seconds
+     * @return string value of format 'x day(s) x hour(s) x minute(s) x minute(s)'
+     */
+    private String normalizeUptime(long uptimeSeconds) {
+        StringBuilder normalizedUptime = new StringBuilder();
+
+        long seconds = uptimeSeconds % 60;
+        long minutes = uptimeSeconds % 3600 / 60;
+        long hours = uptimeSeconds % 86400 / 3600;
+        long days = uptimeSeconds / 86400;
+
+        if (days > 0) {
+            normalizedUptime.append(days).append(" day(s) ");
+        }
+        if (hours > 0) {
+            normalizedUptime.append(hours).append(" hour(s) ");
+        }
+        if (minutes > 0) {
+            normalizedUptime.append(minutes).append(" minute(s) ");
+        }
+        if (seconds > 0) {
+            normalizedUptime.append(seconds).append(" second(s)");
+        }
+        return normalizedUptime.toString().trim();
+    }
+
+    /**
+     * Generate OAuth access token by issuing {@link #ZOOM_ROOM_OAUTH_URL} endpoint with Basic authentication header
+     * containing Base64 encoded clientId:clientSecret pair (login:password).
+     *
+     * @throws Exception if credentials are incorrect or any other communication error occurs
+     * @since 1.1.0
+     * */
+    private void generateAccessToken() throws Exception {
+        if (logger.isDebugEnabled()) {
+            logger.debug("Generating new access token.");
+        }
+        if (StringUtils.isNullOrEmpty(accountId)) {
+            String message = "Unable to log in using OAuth: no accountId provided";
+            knownErrors.put(LOGIN_ERROR_KEY, message);
+            throw new IllegalArgumentException(message);
+        }
+        if (StringUtils.isNullOrEmpty(getLogin())) {
+            String message = "Unable to log in using OAuth: no clientId provided";
+            knownErrors.put(LOGIN_ERROR_KEY, message);
+            throw new IllegalArgumentException(message);
+        }
+        if (StringUtils.isNullOrEmpty(getPassword())) {
+            String message = "Unable to log in using OAuth: no clientSecret provided";
+            knownErrors.put(LOGIN_ERROR_KEY, message);
+            throw new IllegalArgumentException(message);
+        }
+        String requestUrl = String.format("%s://%s/%s", getProtocol(), zoomOAuthHostname, ZOOM_ROOM_OAUTH_URL + String.format(ZOOM_ROOM_OAUTH_PARAMS_URL, accountId));
+        logDebugMessage("Attempting to generate access token with requestUrl " + requestUrl);
+        JsonNode response = null;
+        try {
+            response = doPost(requestUrl, null, JsonNode.class);
+        } catch (Exception e) {
+            String message = String.format("Authorization Failed (error %s) during %s request processing: ", e.getClass(), requestUrl) + e.getMessage();
+            if (e instanceof CommandFailureException) {
+                message += " with code " + ((CommandFailureException) e).getStatusCode();
+            }
+            knownErrors.put(LOGIN_ERROR_KEY, message);
+            throw new FailedLoginException(message);
+        }
+        if (response == null) {
+            String message = String.format("Failed to authorize account with id %s through OAuth chain. Please check client data or OAuth application settings.", accountId);
+            knownErrors.put(LOGIN_ERROR_KEY, message);
+            throw new FailedLoginException(message);
+        }
+        Map<String, String> oauthResponseData = new HashMap<>();
+        aggregatedDeviceProcessor.applyProperties(oauthResponseData, response, "OAuthResponse");
+        if (oauthResponseData.isEmpty() || !oauthResponseData.containsKey("AccessToken")) {
+            String message = String.format("Failed to retrieve an OAuth access token for account with id %s. Please check client data or OAuth application settings.", accountId);
+            knownErrors.put(LOGIN_ERROR_KEY, message);
+            throw new FailedLoginException(message);
+        }
+        oAuthAccessToken = oauthResponseData.get("AccessToken");
+        knownErrors.remove(LOGIN_ERROR_KEY);
+    }
+
+    private void transformAndSaveException(Exception e) {
+        // TODO define logic to transform an exception to a type/message entry for knownErrors
+        logger.error("An error occurred while performing operation", e);
+    }
+    /**
+     * Multiple statistics include error data, in order to display it properly - messages must be limited
+     * by length. This method cuts messages to a max length passed.
+     *
+     * @param originalMessage string message to crop
+     * @param length max length value to adjust message to
+     * @return String value of cropped string
+     * @since 1.1.0
+     */
+    private String limitErrorMessageByLength(String originalMessage, int length) {
+        if (originalMessage == null) {
+            return "N/A";
+        }
+        int messageLength = originalMessage.length();
+        String resultMessage =  originalMessage.substring(0, Math.min(messageLength, length));
+        if (messageLength > length) {
+            return resultMessage + "...";
+        }
+        return resultMessage;
+    }
+
+    /**
+     * Logging debug message with checking if it's enabled first
+     *
+     * @param message to log
+     * */
+    private void logDebugMessage(String message) {
+        if (logger.isDebugEnabled()) {
+            logger.debug(message);
+        }
+    }
+}